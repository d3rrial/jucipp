--- conflicted
+++ resolved
@@ -53,11 +53,8 @@
   
   void clear();
 protected:
-<<<<<<< HEAD
   bool on_motion_notify_event (GdkEventMotion* motion_event) override;
-=======
   bool on_button_press_event(GdkEventButton* button_event) override;
->>>>>>> adb857e2
   bool on_key_press_event(GdkEventKey *event) override;
 private:
   Dispatcher dispatcher;
