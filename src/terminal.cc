#include "terminal.h"
#include "config.h"
#include "project.h"
<<<<<<< HEAD
#include "info.h"
=======
#include "notebook.h"
#include <iostream>
>>>>>>> adb857e2

Terminal::InProgress::InProgress(const std::string& start_msg): stop(false) {
  start(start_msg);
}

Terminal::InProgress::~InProgress() {
  stop=true;
  if(wait_thread.joinable())
    wait_thread.join();
}

void Terminal::InProgress::start(const std::string& msg) {
  line_nr=Terminal::get().print(msg+"...\n");
  wait_thread=std::thread([this](){
    size_t c=0;
    while(!stop) {
      if(c%100==0)
        Terminal::get().async_print(line_nr-1, ".");
      std::this_thread::sleep_for(std::chrono::milliseconds(10));
      c++;
    }
  });
}

void Terminal::InProgress::done(const std::string& msg) {
  bool expected=false;
  if(stop.compare_exchange_strong(expected, true))
    Terminal::get().async_print(line_nr-1, msg);
}

void Terminal::InProgress::cancel(const std::string& msg) {
  bool expected=false;
  if(stop.compare_exchange_strong(expected, true))
    Terminal::get().async_print(line_nr-1, msg);
}

Terminal::Terminal() {
  bold_tag=get_buffer()->create_tag();
  bold_tag->property_weight()=PANGO_WEIGHT_BOLD;
  
  link_tag=get_buffer()->create_tag();
  link_tag->property_underline()=Pango::Underline::UNDERLINE_SINGLE;
  
  link_mouse_cursor=Gdk::Cursor::create(Gdk::CursorType::HAND1);
  default_mouse_cursor=Gdk::Cursor::create(Gdk::CursorType::XTERM);
}

int Terminal::process(const std::string &command, const boost::filesystem::path &path, bool use_pipes) {  
  std::unique_ptr<Process> process;
  if(use_pipes)
    process=std::unique_ptr<Process>(new Process(command, path.string(), [this](const char* bytes, size_t n) {
      async_print(std::string(bytes, n));
    }, [this](const char* bytes, size_t n) {
      async_print(std::string(bytes, n), true);
    }));
  else
    process=std::unique_ptr<Process>(new Process(command, path.string()));
    
  if(process->get_id()<=0) {
    async_print("Error: failed to run command: " + command + "\n", true);
    return -1;
  }
  
  return process->get_exit_status();
}

int Terminal::process(std::istream &stdin_stream, std::ostream &stdout_stream, const std::string &command, const boost::filesystem::path &path) {
  Process process(command, path.string(), [this, &stdout_stream](const char* bytes, size_t n) {
    Glib::ustring umessage(std::string(bytes, n));
    Glib::ustring::iterator iter;
    while(!umessage.validate(iter)) {
      auto next_char_iter=iter;
      next_char_iter++;
      umessage.replace(iter, next_char_iter, "?");
    }
    stdout_stream.write(umessage.data(), n);
  }, [this](const char* bytes, size_t n) {
    async_print(std::string(bytes, n), true);
  }, true);
  
  if(process.get_id()<=0) {
    async_print("Error: failed to run command: " + command + "\n", true);
    return -1;
  }
  
  char buffer[131072];
  for(;;) {
    stdin_stream.readsome(buffer, 131072);
    auto read_n=stdin_stream.gcount();
    if(read_n==0)
      break;
    if(!process.write(buffer, read_n)) {
      break;
    }
  }
  process.close_stdin();
  
  return process.get_exit_status();
}

void Terminal::async_process(const std::string &command, const boost::filesystem::path &path, std::function<void(int exit_status)> callback) {
  std::thread async_execute_thread([this, command, path, callback](){
    std::unique_lock<std::mutex> processes_lock(processes_mutex);
    stdin_buffer.clear();
    std::shared_ptr<Process> process(new Process(command, path.string(), [this](const char* bytes, size_t n) {
      async_print(std::string(bytes, n));
    }, [this](const char* bytes, size_t n) {
      async_print(std::string(bytes, n), true);
    }, true));
    auto pid=process->get_id();
    if (pid<=0) {
      processes_lock.unlock();
      async_print("Error: failed to run command: " + command + "\n", true);
      if(callback)
        callback(-1);
      return;
    }
    else {
      processes.emplace_back(process);
      processes_lock.unlock();
    }
      
    auto exit_status=process->get_exit_status();
    
    processes_lock.lock();
    for(auto it=processes.begin();it!=processes.end();it++) {
      if((*it)->get_id()==pid) {
        processes.erase(it);
        break;
      }
    }
    stdin_buffer.clear();
    processes_lock.unlock();
      
    if(callback)
      callback(exit_status);
  });
  async_execute_thread.detach();
}

void Terminal::kill_last_async_process(bool force) {
  std::unique_lock<std::mutex> lock(processes_mutex);
  if(processes.empty())
    Info::get().print("No running processes");
  else
    processes.back()->kill(force);
}

void Terminal::kill_async_processes(bool force) {
  std::unique_lock<std::mutex> lock(processes_mutex);
  for(auto &process: processes)
    process->kill(force);
}

bool Terminal::on_motion_notify_event(GdkEventMotion *motion_event) {
  Gtk::TextIter iter;
  int location_x, location_y;
  window_to_buffer_coords(Gtk::TextWindowType::TEXT_WINDOW_TEXT, motion_event->x, motion_event->y, location_x, location_y);
  get_iter_at_location(iter, location_x, location_y);
  if(iter.has_tag(link_tag))
    get_window(Gtk::TextWindowType::TEXT_WINDOW_TEXT)->set_cursor(link_mouse_cursor);
  else
    get_window(Gtk::TextWindowType::TEXT_WINDOW_TEXT)->set_cursor(default_mouse_cursor);
  return false;
}

void Terminal::apply_link_tags(Gtk::TextIter start_iter, Gtk::TextIter end_iter) {
  auto iter=start_iter;
  size_t colons=0;
  Gtk::TextIter start_path_iter;
  bool possible_path=false;
  do {
    if(iter.starts_line()) {
      start_path_iter=iter;
      possible_path=true;
      colons=0;
    }
    if(possible_path) {
      if(*iter==' ' || *iter=='\t' || iter.ends_line())
        possible_path=false;
      if(*iter==':') {
        colons++;
#ifdef _WIN32
        if(colons==4 && possible_path)
#else
        if(colons==3 && possible_path)
#endif
          get_buffer()->apply_tag(link_tag, start_path_iter, iter);
      }
    }
  } while(iter.forward_char() && iter!=end_iter);
}

size_t Terminal::print(const std::string &message, bool bold){
#ifdef _WIN32
  //Remove color codes
  auto message_no_color=message; //copy here since operations on Glib::ustring is too slow
  size_t pos=0;
  while((pos=message_no_color.find('\e', pos))!=std::string::npos) {
    if((pos+2)>=message_no_color.size())
      break;
    if(message_no_color[pos+1]=='[') {
      size_t end_pos=pos+2;
      bool color_code_found=false;
      while(end_pos<message_no_color.size()) {
        if((message_no_color[end_pos]>='0' && message_no_color[end_pos]<='9') || message_no_color[end_pos]==';')
          end_pos++;
        else if(message_no_color[end_pos]=='m') {
          color_code_found=true;
          break;
        }
        else
          break;
      }
      if(color_code_found)
        message_no_color.erase(pos, end_pos-pos+1);
    }
  }
  Glib::ustring umessage=message_no_color;
#else
  Glib::ustring umessage=message;
#endif
  
  Glib::ustring::iterator iter;
  while(!umessage.validate(iter)) {
    auto next_char_iter=iter;
    next_char_iter++;
    umessage.replace(iter, next_char_iter, "?");
  }
  
  auto start_mark=get_buffer()->create_mark(get_buffer()->get_insert()->get_iter());
  if(bold)
    get_buffer()->insert_with_tag(get_buffer()->end(), umessage, bold_tag);
  else
    get_buffer()->insert(get_buffer()->end(), umessage);
  auto start_iter=start_mark->get_iter();
  get_buffer()->delete_mark(start_mark);
  auto end_iter=get_buffer()->get_insert()->get_iter();
  
  apply_link_tags(start_iter, end_iter);
  
  if(get_buffer()->get_line_count()>Config::get().terminal.history_size) {
    int lines=get_buffer()->get_line_count()-Config::get().terminal.history_size;
    get_buffer()->erase(get_buffer()->begin(), get_buffer()->get_iter_at_line(lines));
    deleted_lines+=static_cast<size_t>(lines);
  }
  
  return static_cast<size_t>(get_buffer()->end().get_line())+deleted_lines;
}

std::shared_ptr<Terminal::InProgress> Terminal::print_in_progress(std::string start_msg) {
  auto in_progress=std::shared_ptr<Terminal::InProgress>(new Terminal::InProgress(start_msg), [this](Terminal::InProgress *in_progress) {
    {
      std::unique_lock<std::mutex> lock(in_progresses_mutex);
      in_progresses.erase(in_progress);
    }
    delete in_progress;
  });
  {
    std::unique_lock<std::mutex> lock(in_progresses_mutex);
    in_progresses.emplace(in_progress.get());
  }
  return in_progress;
}

void Terminal::async_print(const std::string &message, bool bold) {
  dispatcher.post([this, message, bold] {
    Terminal::get().print(message, bold);
  });
}

void Terminal::async_print(size_t line_nr, const std::string &message) {
  dispatcher.post([this, line_nr, message] {
    if(line_nr<deleted_lines)
      return;
    
    Glib::ustring umessage=message;
    Glib::ustring::iterator iter;
    while(!umessage.validate(iter)) {
      auto next_char_iter=iter;
      next_char_iter++;
      umessage.replace(iter, next_char_iter, "?");
    }
    
    auto end_line_iter=get_buffer()->get_iter_at_line(static_cast<int>(line_nr-deleted_lines));
    while(!end_line_iter.ends_line() && end_line_iter.forward_char()) {}
    get_buffer()->insert(end_line_iter, umessage);
  });
}

void Terminal::configure() {
  link_tag->property_foreground_rgba()=get_style_context()->get_color(Gtk::STATE_FLAG_LINK);
  
  if(Config::get().terminal.font.size()>0) {
    override_font(Pango::FontDescription(Config::get().terminal.font));
  }
  else if(Config::get().source.font.size()>0) {
    Pango::FontDescription font_description(Config::get().source.font);
    auto font_description_size=font_description.get_size();
    if(font_description_size==0) {
      Pango::FontDescription default_font_description(Gtk::Settings::get_default()->property_gtk_font_name());
      font_description_size=default_font_description.get_size();
    }
    if(font_description_size>0)
      font_description.set_size(font_description_size*0.95);
    override_font(font_description);
  }
}

void Terminal::clear() {
  {
    std::unique_lock<std::mutex> lock(in_progresses_mutex);
    for(auto &in_progress: in_progresses)
      in_progress->stop=true;
  }
  while(g_main_context_pending(NULL))
    g_main_context_iteration(NULL, false);
  get_buffer()->set_text("");
}

bool Terminal::on_button_press_event(GdkEventButton* button_event)
{
  bool result=Gtk::TextView::on_button_press_event(button_event);

  try {
    auto iter = get_buffer()->get_insert()->get_iter();
    auto line_start_it=get_buffer()->get_iter_at_line(iter.get_line());
    auto line_end_it=iter;
    while(!line_end_it.ends_line() && line_end_it.forward_char()) {}
    std::string line(get_buffer()->get_text(line_start_it, line_end_it));

    for (std::size_t end=line.find(':'); end!=std::string::npos; end=line.find(':', end+1))
    {
      std::string file=line.substr(0, end);

      boost::filesystem::path p(file);
      if(boost::filesystem::exists(p)) {
        p=boost::filesystem::canonical(p);
        if(boost::filesystem::is_regular_file(p)) {
          auto & notebook = Notebook::get();
          notebook.open(p);

          auto rest = line.substr(end+1);

          std::size_t pos = 0;
          int line = std::stoi(rest, &pos);
          if (rest.at(pos)==':') {
            ++pos;
            rest = rest.substr(pos);
            int offset=1;
            try {
              offset=std::stoi(rest, &pos);
            }
            catch (std::exception const &) {}

            auto view=notebook.get_current_view();

            view->get_buffer()->place_cursor(view->get_buffer()->get_iter_at_line_offset(line-1, offset-1));
            view->scroll_to_cursor_delayed(view, true, false);
          }
        }
      }
    }
  }
  catch (std::exception const & e) {}

  return result;
}

bool Terminal::on_key_press_event(GdkEventKey *event) {
  std::unique_lock<std::mutex> lock(processes_mutex);
  bool debug_is_running=false;
#ifdef JUCI_ENABLE_DEBUG
  debug_is_running=Project::current_language?Project::current_language->debug_is_running():false;
#endif
  if(processes.size()>0 || debug_is_running) {
    get_buffer()->place_cursor(get_buffer()->end());
    auto unicode=gdk_keyval_to_unicode(event->keyval);
    char chr=static_cast<char>(unicode);
    if(unicode>=32 && unicode<=126) {
      stdin_buffer+=chr;
      get_buffer()->insert_at_cursor(stdin_buffer.substr(stdin_buffer.size()-1));
    }
    else if(event->keyval==GDK_KEY_BackSpace) {
      if(stdin_buffer.size()>0 && get_buffer()->get_char_count()>0) {
        auto iter=get_buffer()->end();
        iter--;
        stdin_buffer.pop_back();
        get_buffer()->erase(iter, get_buffer()->end());
      }
    }
    else if(event->keyval==GDK_KEY_Return) {
      stdin_buffer+='\n';
      if(debug_is_running) {
#ifdef JUCI_ENABLE_DEBUG
        Project::current_language->debug_write(stdin_buffer);
#endif
      }
      else
        processes.back()->write(stdin_buffer);
      get_buffer()->insert_at_cursor(stdin_buffer.substr(stdin_buffer.size()-1));
      stdin_buffer.clear();
    }
  }
  return true;
}<|MERGE_RESOLUTION|>--- conflicted
+++ resolved
@@ -1,12 +1,20 @@
 #include "terminal.h"
 #include "config.h"
 #include "project.h"
-<<<<<<< HEAD
 #include "info.h"
-=======
 #include "notebook.h"
 #include <iostream>
->>>>>>> adb857e2
+//Temporary fix for current Arch Linux boost linking problem
+#ifdef __GNUC_PREREQ
+#if __GNUC_PREREQ(5,1)
+#include <regex>
+#define REGEX_NS std
+#endif
+#endif
+#ifndef REGEX_NS
+#include <boost/regex.hpp>
+#define REGEX_NS boost
+#endif
 
 Terminal::InProgress::InProgress(const std::string& start_msg): stop(false) {
   start(start_msg);
@@ -170,7 +178,7 @@
     get_window(Gtk::TextWindowType::TEXT_WINDOW_TEXT)->set_cursor(link_mouse_cursor);
   else
     get_window(Gtk::TextWindowType::TEXT_WINDOW_TEXT)->set_cursor(default_mouse_cursor);
-  return false;
+  return Gtk::TextView::on_motion_notify_event(motion_event);
 }
 
 void Terminal::apply_link_tags(Gtk::TextIter start_iter, Gtk::TextIter end_iter) {
@@ -178,6 +186,8 @@
   size_t colons=0;
   Gtk::TextIter start_path_iter;
   bool possible_path=false;
+  //Search for path with line and index
+  //Simple implementation. Not sure if it is work the effort to make it work 100% on all platforms.
   do {
     if(iter.starts_line()) {
       start_path_iter=iter;
@@ -237,7 +247,7 @@
     umessage.replace(iter, next_char_iter, "?");
   }
   
-  auto start_mark=get_buffer()->create_mark(get_buffer()->get_insert()->get_iter());
+  auto start_mark=get_buffer()->create_mark(get_buffer()->get_iter_at_line(get_buffer()->get_insert()->get_iter().get_line()));
   if(bold)
     get_buffer()->insert_with_tag(get_buffer()->end(), umessage, bold_tag);
   else
@@ -298,7 +308,9 @@
 }
 
 void Terminal::configure() {
-  link_tag->property_foreground_rgba()=get_style_context()->get_color(Gtk::STATE_FLAG_LINK);
+#if GTKMM_MAJOR_VERSION>3 || (GTKMM_MAJOR_VERSION>=3 && GTKMM_MINOR_VERSION>=12)
+  link_tag->property_foreground_rgba()=get_style_context()->get_color(Gtk::StateFlags::STATE_FLAG_LINK);
+#endif
   
   if(Config::get().terminal.font.size()>0) {
     override_font(Pango::FontDescription(Config::get().terminal.font));
@@ -327,53 +339,49 @@
   get_buffer()->set_text("");
 }
 
-bool Terminal::on_button_press_event(GdkEventButton* button_event)
-{
-  bool result=Gtk::TextView::on_button_press_event(button_event);
-
-  try {
-    auto iter = get_buffer()->get_insert()->get_iter();
-    auto line_start_it=get_buffer()->get_iter_at_line(iter.get_line());
-    auto line_end_it=iter;
-    while(!line_end_it.ends_line() && line_end_it.forward_char()) {}
-    std::string line(get_buffer()->get_text(line_start_it, line_end_it));
-
-    for (std::size_t end=line.find(':'); end!=std::string::npos; end=line.find(':', end+1))
-    {
-      std::string file=line.substr(0, end);
-
-      boost::filesystem::path p(file);
-      if(boost::filesystem::exists(p)) {
-        p=boost::filesystem::canonical(p);
-        if(boost::filesystem::is_regular_file(p)) {
-          auto & notebook = Notebook::get();
-          notebook.open(p);
-
-          auto rest = line.substr(end+1);
-
-          std::size_t pos = 0;
-          int line = std::stoi(rest, &pos);
-          if (rest.at(pos)==':') {
-            ++pos;
-            rest = rest.substr(pos);
-            int offset=1;
+bool Terminal::on_button_press_event(GdkEventButton* button_event) {
+  if(button_event->type==GDK_BUTTON_PRESS && button_event->button==GDK_BUTTON_PRIMARY) {
+    Gtk::TextIter iter;
+    int location_x, location_y;
+    window_to_buffer_coords(Gtk::TextWindowType::TEXT_WINDOW_TEXT, button_event->x, button_event->y, location_x, location_y);
+    get_iter_at_location(iter, location_x, location_y);
+    auto start_iter=iter;
+    auto end_iter=iter;
+    if(iter.has_tag(link_tag) &&
+       start_iter.backward_to_tag_toggle(link_tag) && end_iter.forward_to_tag_toggle(link_tag)) {
+      std::string path_str=get_buffer()->get_text(start_iter, end_iter);
+      const static REGEX_NS::regex path_regex("^([^:]+):([0-9]+):([0-9]+)$");
+      REGEX_NS::smatch sm;
+      if(REGEX_NS::regex_match(path_str, sm, path_regex)) {
+        boost::system::error_code ec;
+        auto path=boost::filesystem::canonical(sm[1].str(), ec);
+        if(!ec && boost::filesystem::is_regular_file(path)) {
+          Notebook::get().open(path);
+          if(Notebook::get().get_current_page()!=-1) {
+            auto view=Notebook::get().get_current_view();
             try {
-              offset=std::stoi(rest, &pos);
+              int line = std::stoi(sm[2].str())-1;
+              int index = std::stoi(sm[3].str())-1;
+              line=std::min(line, view->get_buffer()->get_line_count()-1);
+              if(line>=0) {
+                auto iter=view->get_buffer()->get_iter_at_line(line);
+                while(!iter.ends_line())
+                  iter.forward_char();
+                auto end_line_index=iter.get_line_index();
+                index=std::min(index, end_line_index);
+                
+                view->get_buffer()->place_cursor(view->get_buffer()->get_iter_at_line_index(line, index));
+                view->scroll_to_cursor_delayed(view, true, false);
+                return true;
+              }
             }
-            catch (std::exception const &) {}
-
-            auto view=notebook.get_current_view();
-
-            view->get_buffer()->place_cursor(view->get_buffer()->get_iter_at_line_offset(line-1, offset-1));
-            view->scroll_to_cursor_delayed(view, true, false);
+            catch(const std::exception &) {}
           }
         }
       }
     }
   }
-  catch (std::exception const & e) {}
-
-  return result;
+  return Gtk::TextView::on_button_press_event(button_event);
 }
 
 bool Terminal::on_key_press_event(GdkEventKey *event) {
