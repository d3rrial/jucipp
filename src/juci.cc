--- conflicted
+++ resolved
@@ -1,10 +1,7 @@
 #include "juci.h"
 #include "singletons.h"
-<<<<<<< HEAD
 #include "config.h"
-=======
 #include <iostream>
->>>>>>> 54829505
 
 void init_logging() {
   add_common_attributes();
