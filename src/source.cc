--- conflicted
+++ resolved
@@ -1238,37 +1238,13 @@
 
 Source::ClangViewParse::ClangViewParse(const boost::filesystem::path &file_path, const boost::filesystem::path& project_path, Glib::RefPtr<Gsv::Language> language):
 Source::View(file_path, language), project_path(project_path), parse_error(false) {
-<<<<<<< HEAD
-  DEBUG("start");
-  
   auto tag_table=get_buffer()->get_tag_table();
   for (auto &item : Singleton::Config::source()->clang_types) {
     if(!tag_table->lookup(item.second)) {
       get_buffer()->create_tag(item.second);
-=======
-  JDEBUG("start");
-  auto scheme = get_source_buffer()->get_style_scheme();
-  auto tag_table=get_buffer()->get_tag_table();
-  for (auto &item : Singleton::Config::source()->clang_types) {
-    if(!tag_table->lookup(item.second)) {
-      auto style = scheme->get_style(item.second);
-      auto tag = get_source_buffer()->create_tag(item.second);
-      if (style) {
-        if (style->property_foreground_set())
-          tag->property_foreground()  = style->property_foreground();
-        if (style->property_background_set())
-          tag->property_background() = style->property_background();
-        if (style->property_strikethrough_set())
-          tag->property_strikethrough() = style->property_strikethrough();
-        //   //    if (style->property_bold_set()) tag->property_weight() = style->property_bold();
-        //   //    if (style->property_italic_set()) tag->property_italic() = style->property_italic();
-        //   //    if (style->property_line_background_set()) tag->property_line_background() = style->property_line_background();
-        //   // if (style->property_underline_set()) tag->property_underline() = style->property_underline();
-      } else
-        JINFO("Style " + item.second + " not found in " + scheme->get_name());
->>>>>>> 893ebe79
-    }
-  }
+    }
+  }
+
   configure();
   
   parsing_in_progress=Singleton::terminal()->print_in_progress("Parsing "+file_path.string());
@@ -1310,15 +1286,6 @@
     type_tooltips.hide();
     diagnostic_tooltips.hide();
   });
-  
-<<<<<<< HEAD
-  DEBUG("end");
-=======
-  bracket_regex=std::regex(std::string("^(")+tab_char+"*).*\\{ *$");
-  no_bracket_statement_regex=std::regex(std::string("^(")+tab_char+"*)(if|for|else if|catch|while) *\\(.*[^;}] *$");
-  no_bracket_no_para_statement_regex=std::regex(std::string("^(")+tab_char+"*)(else|try|do) *$");
-  JDEBUG("end");
->>>>>>> 893ebe79
 }
 
 void Source::ClangViewParse::configure() {
@@ -1342,7 +1309,7 @@
         //   //    if (style->property_line_background_set()) tag->property_line_background() = style->property_line_background();
         //   // if (style->property_underline_set()) tag->property_underline() = style->property_underline();
       } else
-        INFO("Style " + item.second + " not found in " + scheme->get_name());
+        JINFO("Style " + item.second + " not found in " + scheme->get_name());
     }
   }
   
