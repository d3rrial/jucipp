--- conflicted
+++ resolved
@@ -3,17 +3,9 @@
 
 #include "window.h"
 #include "logging.h"
-<<<<<<< HEAD
 class app : public Gtk::Application {
  public:
   app();
-=======
-
-class Juci : public Gtk::Application {
-public:
-  Juci(): Gtk::Application("no.sout.juci", Gio::APPLICATION_NON_UNIQUE | Gio::APPLICATION_HANDLES_COMMAND_LINE) {}
->>>>>>> 54829505
-  
   int on_command_line(const Glib::RefPtr<Gio::ApplicationCommandLine> &cmd);
   void on_activate();
 
