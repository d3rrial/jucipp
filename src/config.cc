#include "singletons.h"
#include "config.h"
#include "logging.h"
#include <exception>
#include "files.h"
#include "sourcefile.h"

MainConfig::MainConfig() {
  find_or_create_config_files();
  boost::property_tree::json_parser::read_json(Singleton::config_dir() + "config.json", cfg);
  Singleton::Config::window()->keybindings = cfg.get_child("keybindings");
  GenerateSource();
  GenerateTheme();
  GenerateDirectoryFilter();
}

void MainConfig::GenerateTheme() {
  auto config = Singleton::Config::theme();
  auto props = cfg.get_child("theme");
  for (auto &prop : props) {
    if (prop.first == "theme") config->theme = prop.second.get_value<std::string>();
    if (prop.first == "main") config->main = prop.second.get_value<std::string>();
  }
}

void MainConfig::find_or_create_config_files() {
  std::vector<std::string> files = {"config.json", "menu.xml", "plugins.py"};
  boost::filesystem::create_directories(boost::filesystem::path(Singleton::config_dir()));
  for (auto &file : files) {
    auto path = boost::filesystem::path(Singleton::config_dir() + file);
    if (!boost::filesystem::is_regular_file(path)) {
      if (file == "config.json") juci::filesystem::write(path, configjson);
      if (file == "plugins.py") juci::filesystem::write(path, pluginspy);
      if (file == "menu.xml") juci::filesystem::write(path, menuxml);
    }
  }
}

void MainConfig::GenerateSource() {
  auto source_cfg=Singleton::Config::source();
  DEBUG("Fetching source cfg");
  // boost::property_tree::ptree
  auto source_json = cfg.get_child("source");
  auto clang_types_json = source_json.get_child("clang_types");
  auto style_json = source_json.get_child("style");
  source_cfg->tab_size = source_json.get<unsigned>("tab_size");
  for (unsigned c = 0; c < source_cfg->tab_size; c++)
    source_cfg->tab+=" ";
  for (auto &i : style_json)
    source_cfg->tags[i.first]=i.second.get_value<std::string>();
  for (auto &i : clang_types_json)
    source_cfg->types[i.first]=i.second.get_value<std::string>();
  DEBUG("Source cfg fetched");
}

<<<<<<< HEAD
void MainConfig::GenerateTerminalCommands() {
  auto terminal_cfg=Singleton::Config::terminal();
  boost::property_tree::ptree source_json = cfg.get_child("project");
  boost::property_tree::ptree compile_commands_json = source_json.get_child("compile_commands");
  boost::property_tree::ptree run_commands_json = source_json.get_child("run_commands");
  for (auto &i : compile_commands_json)
    terminal_cfg->compile_commands.emplace_back(i.second.get_value<std::string>());
  for (auto &i : run_commands_json)
    terminal_cfg->run_command=(i.second.get_value<std::string>()); //TODO: run_commands array->one run_command?
=======
void MainConfig::GenerateKeybindings() {
  boost::filesystem::path path(Singleton::config_dir() + "menu.xml");
  if (!boost::filesystem::is_regular_file(path)) {
    std::cerr << "menu.xml not found" << std::endl;
    throw;
  }
  menu.ui = juci::filesystem::read(path);
  boost::property_tree::ptree keys_json = cfg.get_child("keybindings");
  for (auto &i : keys_json) {
    auto key=i.second.get_value<std::string>();
    menu.key_map[i.first] = key;
  }
  DEBUG("Keybindings fetched");
>>>>>>> 5cd2e490
}

void MainConfig::GenerateDirectoryFilter() {
  auto dir_cfg=Singleton::Config::directories();
  DEBUG("Fetching directory filter");
  boost::property_tree::ptree dir_json = cfg.get_child("directoryfilter");
  boost::property_tree::ptree ignore_json = dir_json.get_child("ignore");
  boost::property_tree::ptree except_json = dir_json.get_child("exceptions");
  for ( auto &i : except_json )
    dir_cfg->exceptions.emplace_back(i.second.get_value<std::string>());
  for ( auto &i : ignore_json )
    dir_cfg->ignored.emplace_back(i.second.get_value<std::string>());
  DEBUG("Directory filter fetched");
}<|MERGE_RESOLUTION|>--- conflicted
+++ resolved
@@ -53,33 +53,6 @@
   DEBUG("Source cfg fetched");
 }
 
-<<<<<<< HEAD
-void MainConfig::GenerateTerminalCommands() {
-  auto terminal_cfg=Singleton::Config::terminal();
-  boost::property_tree::ptree source_json = cfg.get_child("project");
-  boost::property_tree::ptree compile_commands_json = source_json.get_child("compile_commands");
-  boost::property_tree::ptree run_commands_json = source_json.get_child("run_commands");
-  for (auto &i : compile_commands_json)
-    terminal_cfg->compile_commands.emplace_back(i.second.get_value<std::string>());
-  for (auto &i : run_commands_json)
-    terminal_cfg->run_command=(i.second.get_value<std::string>()); //TODO: run_commands array->one run_command?
-=======
-void MainConfig::GenerateKeybindings() {
-  boost::filesystem::path path(Singleton::config_dir() + "menu.xml");
-  if (!boost::filesystem::is_regular_file(path)) {
-    std::cerr << "menu.xml not found" << std::endl;
-    throw;
-  }
-  menu.ui = juci::filesystem::read(path);
-  boost::property_tree::ptree keys_json = cfg.get_child("keybindings");
-  for (auto &i : keys_json) {
-    auto key=i.second.get_value<std::string>();
-    menu.key_map[i.first] = key;
-  }
-  DEBUG("Keybindings fetched");
->>>>>>> 5cd2e490
-}
-
 void MainConfig::GenerateDirectoryFilter() {
   auto dir_cfg=Singleton::Config::directories();
   DEBUG("Fetching directory filter");
