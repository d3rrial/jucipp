#ifndef JUCI_SINGLETONS_H_
#define JUCI_SINGLETONS_H_

#include <gtkmm.h>

#include "filesystem.h"
#include "source.h"
#include "window.h"
#include "directories.h"
#include "terminal.h"
#include "notebook.h"
#include "menu.h"
#include "window.h"
#include "config.h"

class Singleton {
public:
  class Config {
  public:
    static Source::Config *source() {return source_.get();}
    static Directories::Config *directories() {return directories_.get();}
    static Window::Config *window() { return window_.get(); }
    static Terminal::Config *terminal() {return terminal_.get();}
<<<<<<< HEAD
    static MainConfig *main() { return main_.get(); }
=======
    static Menu::Config *menu() {return menu_.get();}
>>>>>>> d055a110

  private:
    static std::unique_ptr<Source::Config> source_;
    static std::unique_ptr<Window::Config> window_;
    static std::unique_ptr<Directories::Config> directories_;
    static std::unique_ptr<Terminal::Config> terminal_;
<<<<<<< HEAD
    static std::unique_ptr<MainConfig> main_;
=======
    static std::unique_ptr<Menu::Config> menu_;
>>>>>>> d055a110
  };
  static Terminal *terminal();
  static Directories *directories();
  static Gtk::Label *status();
  static Gtk::Label *info();
<<<<<<< HEAD
  static Window *window();

=======
  static Menu *menu();
>>>>>>> d055a110
private:
  static std::unique_ptr<Terminal> terminal_;
  static std::unique_ptr<Gtk::Label> status_;
  static std::unique_ptr<Gtk::Label> info_;
  static std::unique_ptr<Directories> directories_;
<<<<<<< HEAD
  static std::unique_ptr<Window> window_;
=======
  static std::unique_ptr<Menu> menu_;
>>>>>>> d055a110
};

#endif // JUCI_SINGLETONS_H_<|MERGE_RESOLUTION|>--- conflicted
+++ resolved
@@ -21,43 +21,31 @@
     static Directories::Config *directories() {return directories_.get();}
     static Window::Config *window() { return window_.get(); }
     static Terminal::Config *terminal() {return terminal_.get();}
-<<<<<<< HEAD
+    static Menu::Config *menu() {return menu_.get();}
     static MainConfig *main() { return main_.get(); }
-=======
-    static Menu::Config *menu() {return menu_.get();}
->>>>>>> d055a110
 
   private:
     static std::unique_ptr<Source::Config> source_;
     static std::unique_ptr<Window::Config> window_;
     static std::unique_ptr<Directories::Config> directories_;
     static std::unique_ptr<Terminal::Config> terminal_;
-<<<<<<< HEAD
+    static std::unique_ptr<Menu::Config> menu_;
     static std::unique_ptr<MainConfig> main_;
-=======
-    static std::unique_ptr<Menu::Config> menu_;
->>>>>>> d055a110
   };
   static Terminal *terminal();
   static Directories *directories();
   static Gtk::Label *status();
   static Gtk::Label *info();
-<<<<<<< HEAD
+  static Menu *menu();
   static Window *window();
 
-=======
-  static Menu *menu();
->>>>>>> d055a110
 private:
   static std::unique_ptr<Terminal> terminal_;
   static std::unique_ptr<Gtk::Label> status_;
   static std::unique_ptr<Gtk::Label> info_;
   static std::unique_ptr<Directories> directories_;
-<<<<<<< HEAD
+  static std::unique_ptr<Menu> menu_;
   static std::unique_ptr<Window> window_;
-=======
-  static std::unique_ptr<Menu> menu_;
->>>>>>> d055a110
 };
 
 #endif // JUCI_SINGLETONS_H_