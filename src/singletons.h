--- conflicted
+++ resolved
@@ -21,12 +21,8 @@
     static Window::Config *window() { return window_.get(); }
   private:
     static std::unique_ptr<Source::Config> source_;
-<<<<<<< HEAD
     static std::unique_ptr<Theme::Config> theme_;
     static std::unique_ptr<Window::Config> window_;
-    static std::unique_ptr<Terminal::Config> terminal_;
-=======
->>>>>>> 5cd2e490
     static std::unique_ptr<Directories::Config> directories_;
   };
   static std::string config_dir() { return std::string(getenv("HOME")) + "/.juci/config/"; }
