#ifndef JUCI_SINGLETONS_H_
#define JUCI_SINGLETONS_H_

#include "source.h"
#include "window.h"
#include "directories.h"
#include "terminal.h"
#include "notebook.h"
#include "theme.h"
#include "menu.h"
#include <gtkmm.h>
#include <string>

class Singleton {
public:
  class Config {
  public:
    static Source::Config *source() {return source_.get();}
    static Directories::Config *directories() {return directories_.get();}
<<<<<<< HEAD
    static Theme::Config *theme() { return theme_.get(); }
    static Window::Config *window() { return window_.get(); }
=======
    static Terminal::Config *terminal() {return terminal_.get();}
>>>>>>> 54829505
  private:
    static std::unique_ptr<Source::Config> source_;
    static std::unique_ptr<Theme::Config> theme_;
    static std::unique_ptr<Window::Config> window_;
    static std::unique_ptr<Directories::Config> directories_;
    static std::unique_ptr<Terminal::Config> terminal_;
  };
  static std::string config_dir() { return std::string(getenv("HOME")) + "/.juci/config/"; }
  static std::string theme_dir() { return std::string(getenv("HOME")) + "/.juci/gtk-themes/"; }
  static std::string log_dir() { return std::string(getenv("HOME")) + "/.juci/log/"; }
  static std::string style_dir() { return std::string(getenv("HOME")) + "/.juci/styles/"; }
  static Terminal *terminal();
  static Gtk::Label *status();
private:
  static std::unique_ptr<Terminal> terminal_;
  static std::unique_ptr<Gtk::Label> status_;
};

#endif // JUCI_SINGLETONS_H_<|MERGE_RESOLUTION|>--- conflicted
+++ resolved
@@ -1,3 +1,4 @@
+
 #ifndef JUCI_SINGLETONS_H_
 #define JUCI_SINGLETONS_H_
 
@@ -17,12 +18,10 @@
   public:
     static Source::Config *source() {return source_.get();}
     static Directories::Config *directories() {return directories_.get();}
-<<<<<<< HEAD
     static Theme::Config *theme() { return theme_.get(); }
     static Window::Config *window() { return window_.get(); }
-=======
     static Terminal::Config *terminal() {return terminal_.get();}
->>>>>>> 54829505
+
   private:
     static std::unique_ptr<Source::Config> source_;
     static std::unique_ptr<Theme::Config> theme_;
