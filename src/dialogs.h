#ifndef JUCI_DIALOG_H_
#define JUCI_DIALOG_H_
#include <string>
#include <boost/filesystem.hpp>

class Dialog {
<<<<<<< HEAD
public:
  static std::string select_folder();
  static std::string select_file();
  static std::string new_file();
  static std::string new_folder();
  static std::string save_file(const boost::filesystem::path file_path);
};

#endif //JUCI_DIALOG_H_
=======
  public:
    static std::string select_folder();
    static std::string select_file();
    static std::string new_file();
    static std::string new_folder();
    static std::string save_file();
}; // Dialog

#ifdef _WIN32
#define NTDDI_VERSION NTDDI_VISTA
#define _WIN32_WINNT _WIN32_WINNT_VISTA

#include <windows.h>
#include <shobjidl.h>
#include <vector>

class CommonDialog {
public:
  CommonDialog(CLSID type);
  /** available options are listed https://msdn.microsoft.com/en-gb/library/windows/desktop/dn457282(v=vs.85).aspx */
  void add_option(unsigned option);
  void set_title(std::string &&title);
  /** Sets the extensions the browser can find */
  void set_default_file_extension(std::string &&file_extension);
  /** Sets the directory to start browsing */
  void set_default_folder(const std::string &directory_path);
  /** Returns the selected item's path as a string */
  std::string show();

protected:
  IFileDialog * dialog;
  DWORD options;
};

class OpenDialog : public CommonDialog {
public:
  OpenDialog(std::string &&title, unsigned option);
};
class SaveDialog : public CommonDialog {
public:
  SaveDialog(std::string &&title, unsigned option);
private:
  std::vector<COMDLG_FILTERSPEC> extensions;
};

#endif  // __WIN32
#endif  // JUCI_DIALOG_H_
>>>>>>> ba35fa45
<|MERGE_RESOLUTION|>--- conflicted
+++ resolved
@@ -4,7 +4,6 @@
 #include <boost/filesystem.hpp>
 
 class Dialog {
-<<<<<<< HEAD
 public:
   static std::string select_folder();
   static std::string select_file();
@@ -13,53 +12,4 @@
   static std::string save_file(const boost::filesystem::path file_path);
 };
 
-#endif //JUCI_DIALOG_H_
-=======
-  public:
-    static std::string select_folder();
-    static std::string select_file();
-    static std::string new_file();
-    static std::string new_folder();
-    static std::string save_file();
-}; // Dialog
-
-#ifdef _WIN32
-#define NTDDI_VERSION NTDDI_VISTA
-#define _WIN32_WINNT _WIN32_WINNT_VISTA
-
-#include <windows.h>
-#include <shobjidl.h>
-#include <vector>
-
-class CommonDialog {
-public:
-  CommonDialog(CLSID type);
-  /** available options are listed https://msdn.microsoft.com/en-gb/library/windows/desktop/dn457282(v=vs.85).aspx */
-  void add_option(unsigned option);
-  void set_title(std::string &&title);
-  /** Sets the extensions the browser can find */
-  void set_default_file_extension(std::string &&file_extension);
-  /** Sets the directory to start browsing */
-  void set_default_folder(const std::string &directory_path);
-  /** Returns the selected item's path as a string */
-  std::string show();
-
-protected:
-  IFileDialog * dialog;
-  DWORD options;
-};
-
-class OpenDialog : public CommonDialog {
-public:
-  OpenDialog(std::string &&title, unsigned option);
-};
-class SaveDialog : public CommonDialog {
-public:
-  SaveDialog(std::string &&title, unsigned option);
-private:
-  std::vector<COMDLG_FILTERSPEC> extensions;
-};
-
-#endif  // __WIN32
-#endif  // JUCI_DIALOG_H_
->>>>>>> ba35fa45
+#endif //JUCI_DIALOG_H_