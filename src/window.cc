#include "window.h"
#include "logging.h"
#include "singletons.h"
#include "sourcefile.h"
#include "config.h"
//#include "api.h"
<<<<<<< HEAD
=======
#include <boost/lexical_cast.hpp>
#include "dialogs.h"
>>>>>>> 893ebe79

#include <iostream> //TODO: remove
using namespace std; //TODO: remove

namespace sigc {
#ifndef SIGC_FUNCTORS_DEDUCE_RESULT_TYPE_WITH_DECLTYPE
  template <typename Functor>
  struct functor_trait<Functor, false> {
    typedef decltype (::sigc::mem_fun(std::declval<Functor&>(),
                                      &Functor::operator())) _intermediate;
    typedef typename _intermediate::result_type result_type;
    typedef Functor functor_type;
  };
#else
  SIGC_FUNCTORS_DEDUCE_RESULT_TYPE_WITH_DECLTYPE
#endif
}

void Window::generate_keybindings() {
  for (auto &i : Singleton::Config::window()->keybindings) {
    auto key = i.second.get_value<std::string>();
    menu.key_map[i.first] = key;
  }
}

Window::Window() : box(Gtk::ORIENTATION_VERTICAL), notebook(*Singleton::directories()), compiling(false) {
  JDEBUG("start");
  set_title("juCi++");
  set_events(Gdk::POINTER_MOTION_MASK|Gdk::FOCUS_CHANGE_MASK|Gdk::SCROLL_MASK);
  configure();
  set_default_size(Singleton::Config::window()->default_size.first, Singleton::Config::window()->default_size.second);
  
  //PluginApi(&this->notebook, &this->menu);
  
  add(box);
  
<<<<<<< HEAD
  //TODO: Do not use deprecated ui_manager? And make menu shortcuts update when config.json is saved (in configure())
=======
  auto i = Gtk::IconTheme::get_default();
  for (auto &c : i->get_search_path())
    Singleton::terminal()->print(c + "\n");
  
>>>>>>> 893ebe79
  generate_keybindings();
  create_menu();
  menu.build();
  add_accel_group(menu.ui_manager->get_accel_group());
  box.pack_start(menu.get_widget(), Gtk::PACK_SHRINK);

  directory_and_notebook_panes.pack1(*Singleton::directories(), Gtk::SHRINK);
  notebook_vbox.pack_start(notebook);
  notebook_vbox.pack_end(entry_box, Gtk::PACK_SHRINK);
  directory_and_notebook_panes.pack2(notebook_vbox, Gtk::SHRINK);
  directory_and_notebook_panes.set_position(static_cast<int>(0.2*Singleton::Config::window()->default_size.first));
  vpaned.set_position(static_cast<int>(0.75*Singleton::Config::window()->default_size.second));
  vpaned.pack1(directory_and_notebook_panes, true, false);
  
  terminal_scrolled_window.add(*Singleton::terminal());
  terminal_vbox.pack_start(terminal_scrolled_window);
    
  info_and_status_hbox.pack_start(*Singleton::info(), Gtk::PACK_SHRINK);
  info_and_status_hbox.pack_end(*Singleton::status(), Gtk::PACK_SHRINK);
  terminal_vbox.pack_end(info_and_status_hbox, Gtk::PACK_SHRINK);
  vpaned.pack2(terminal_vbox, true, true);
  
  box.pack_end(vpaned);
  show_all_children();

  Singleton::directories()->on_row_activated=[this](const std::string &file) {
    notebook.open(file);
  };

  //Scroll to end of terminal whenever info is printed
  Singleton::terminal()->signal_size_allocate().connect([this](Gtk::Allocation& allocation){
    auto adjustment=terminal_scrolled_window.get_vadjustment();
    adjustment->set_value(adjustment->get_upper()-adjustment->get_page_size());
    Singleton::terminal()->queue_draw();
  });

  entry_box.signal_show().connect([this](){
    box.set_focus_chain({&vpaned});
    vpaned.set_focus_chain({&directory_and_notebook_panes});
    directory_and_notebook_panes.set_focus_chain({&notebook_vbox});
    notebook_vbox.set_focus_chain({&entry_box});
  });
  entry_box.signal_hide().connect([this](){
    box.unset_focus_chain();
    vpaned.unset_focus_chain();
    directory_and_notebook_panes.unset_focus_chain();
    notebook_vbox.unset_focus_chain();
  });
  entry_box.signal_hide().connect([this]() {
    if(notebook.get_current_page()!=-1) {
      notebook.get_current_view()->grab_focus();
    }
  });

  notebook.signal_switch_page().connect([this](Gtk::Widget* page, guint page_num) {
    if(notebook.get_current_page()!=-1) {
      if(search_entry_shown && entry_box.labels.size()>0) {
        notebook.get_current_view()->update_search_occurrences=[this](int number){
          entry_box.labels.begin()->update(0, std::to_string(number));
        };
        notebook.get_current_view()->search_highlight(last_search, case_sensitive_search, regex_search);
      }

      if(auto menu_item=dynamic_cast<Gtk::MenuItem*>(menu.ui_manager->get_widget("/MenuBar/SourceMenu/SourceGotoDeclaration")))
        menu_item->set_sensitive((bool)notebook.get_current_view()->get_declaration_location);

      if(auto menu_item=dynamic_cast<Gtk::MenuItem*>(menu.ui_manager->get_widget("/MenuBar/SourceMenu/SourceGotoMethod")))
        menu_item->set_sensitive((bool)notebook.get_current_view()->goto_method);

      if(auto menu_item=dynamic_cast<Gtk::MenuItem*>(menu.ui_manager->get_widget("/MenuBar/SourceMenu/SourceRename")))
        menu_item->set_sensitive((bool)notebook.get_current_view()->rename_similar_tokens);
      
      if(auto menu_item=dynamic_cast<Gtk::MenuItem*>(menu.ui_manager->get_widget("/MenuBar/SourceMenu/SourceGotoNextDiagnostic")))
        menu_item->set_sensitive((bool)notebook.get_current_view()->goto_next_diagnostic);
    
      Singleton::directories()->select(notebook.get_current_view()->file_path);
      
      if(auto source_view=dynamic_cast<Source::ClangView*>(notebook.get_current_view())) {
        if(source_view->reparse_needed) {
          source_view->start_reparse();
          source_view->reparse_needed=false;
        }
      }
      
      notebook.get_current_view()->set_status(notebook.get_current_view()->status);
      notebook.get_current_view()->set_info(notebook.get_current_view()->info);
    }
  });
  notebook.signal_page_removed().connect([this](Gtk::Widget* page, guint page_num) {
    entry_box.hide();
  });
  
  about.signal_response().connect([this](int d){
    about.hide();
  });
  
  about.set_version(Singleton::Config::window()->version);
  about.set_authors({"(in order of appearance)",
                     "Ted Johan Kristoffersen", 
                     "Jørgen Lien Sellæg",
                     "Geir Morten Larsen",
                     "Ole Christian Eidheim"});
  about.set_name("About juCi++");
  about.set_program_name("juCi++");
  about.set_comments("This is an open source IDE with high-end features to make your programming experience juicy");
  about.set_license_type(Gtk::License::LICENSE_MIT_X11);
  about.set_transient_for(*this);
  JDEBUG("end");
} // Window constructor

void Window::configure() {
  MainConfig(); // Read the configs here
  auto style_context = Gtk::StyleContext::create();
  auto screen = Gdk::Screen::get_default();
  auto css_provider = Gtk::CssProvider::get_named(Singleton::Config::window()->theme_name, Singleton::Config::window()->theme_variant);
  //TODO: add check if theme exists, or else write error to Singleton::terminal()
  style_context->add_provider_for_screen(screen, css_provider, GTK_STYLE_PROVIDER_PRIORITY_SETTINGS);
}

void Window::create_menu() {
  menu.action_group->add(Gtk::Action::create("FileQuit", "Quit juCi++"), Gtk::AccelKey(menu.key_map["quit"]), [this]() {
    hide();
  });
  menu.action_group->add(Gtk::Action::create("FileNewFile", "New File"), Gtk::AccelKey(menu.key_map["new_file"]), [this]() {
      boost::filesystem::path path = Dialog::new_file();
      if(path!="") {
        if(boost::filesystem::exists(path)) {
          Singleton::terminal()->print("Error: "+path.string()+" already exists.\n");
        }
        else {
          if(juci::filesystem::write(path)) {
            if(Singleton::directories()->current_path!="")
              Singleton::directories()->update();
            notebook.open(path.string());
            Singleton::terminal()->print("New file "+path.string()+" created.\n");
          }
          else
            Singleton::terminal()->print("Error: could not create new file "+path.string()+".\n");
        }
      }
  });
  menu.action_group->add(Gtk::Action::create("FileNewFolder", "New Folder"), Gtk::AccelKey(menu.key_map["new_folder"]), [this]() {
    auto time_now=std::chrono::system_clock::to_time_t(std::chrono::system_clock::now());
      boost::filesystem::path path = Dialog::new_folder();
      if(boost::filesystem::exists(path)) {
        if(boost::filesystem::last_write_time(path)>=time_now) {
          if(Singleton::directories()->current_path!="")
            Singleton::directories()->update();
          Singleton::terminal()->print("New folder "+path.string()+" created.\n");
        }
        else
          Singleton::terminal()->print("Error: "+path.string()+" already exists.\n");
      } else {
        Singleton::terminal()->print("Cancel \n");
      }
      Singleton::directories()->select(path);
  });
  menu.action_group->add(Gtk::Action::create("FileNewProject", "New Project"));
  menu.action_group->add(Gtk::Action::create("FileNewProjectCpp", "C++"), [this]() {
      boost::filesystem::path project_path = Dialog::new_folder();
      auto project_name=project_path.filename().string();
      for(size_t c=0;c<project_name.size();c++) {
        if(project_name[c]==' ')
          project_name[c]='_';
      }
      auto cmakelists_path=project_path;
      cmakelists_path+="/CMakeLists.txt";
      auto cpp_main_path=project_path;
      cpp_main_path+="/main.cpp";
      if(boost::filesystem::exists(cmakelists_path)) {
        Singleton::terminal()->print("Error: "+cmakelists_path.string()+" already exists.\n");
        return;
      }
      if(boost::filesystem::exists(cpp_main_path)) {
        Singleton::terminal()->print("Error: "+cpp_main_path.string()+" already exists.\n");
        return;
      }
      std::string cmakelists="cmake_minimum_required(VERSION 2.8)\n\nproject("+project_name+")\n\nset(CMAKE_CXX_FLAGS \"${CMAKE_CXX_FLAGS} -std=c++1y -Wall\")\n\nadd_executable("+project_name+" main.cpp)\n";
      std::string cpp_main="#include <iostream>\n\nusing namespace std;\n\nint main() {\n  cout << \"Hello World!\" << endl;\n\n  return 0;\n}\n";
      if(juci::filesystem::write(cmakelists_path, cmakelists) && juci::filesystem::write(cpp_main_path, cpp_main)) {
        Singleton::directories()->open(project_path);
        notebook.open(cpp_main_path);
        Singleton::terminal()->print("C++ project "+project_name+" created.\n");
      }
      else
        Singleton::terminal()->print("Error: Could not create project "+project_path.string()+"\n");
  });
  menu.action_group->add(Gtk::Action::create("FileOpenFile", "Open File"), Gtk::AccelKey(menu.key_map["open_file"]), [this]() {
      notebook.open(Dialog::select_file());
  });
  menu.action_group->add(Gtk::Action::create("FileOpenFolder", "Open Folder"), Gtk::AccelKey(menu.key_map["open_folder"]), [this]() {
    auto path = Dialog::select_folder();
    if (boost::filesystem::exists(path))
      Singleton::directories()->open(path);
    else
      Singleton::terminal()->print("Cancel \n");
  });
  menu.action_group->add(Gtk::Action::create("FileSaveAs", "Save As"), Gtk::AccelKey(menu.key_map["save_as"]), [this]() {
      auto path = Dialog::save_file();
      if(path.size()>0) {
        std::ofstream file(path);
        if(file) {
          file << notebook.get_current_view()->get_buffer()->get_text();
          file.close();
          if(Singleton::directories()->current_path!="")
            Singleton::directories()->update();
          notebook.open(path);
          Singleton::terminal()->print("File saved to: " + notebook.get_current_view()->file_path.string()+"\n");
        }
        else
          Singleton::terminal()->print("Error saving file\n");
      }
  });
  menu.action_group->add(Gtk::Action::create("Preferences", "Preferences..."), Gtk::AccelKey(menu.key_map["preferences"]), [this]() {
    notebook.open(Singleton::config_dir()+"config.json");
  });

  menu.action_group->add(Gtk::Action::create("FileSave", "Save"), Gtk::AccelKey(menu.key_map["save"]), [this]() {
    if(notebook.save_current()) {
      if(notebook.get_current_page()!=-1) {
        if(notebook.get_current_view()->file_path==Singleton::config_dir()+"config.json") {
          configure();
          for(int c=0;c<notebook.size();c++) {
            notebook.get_view(c)->configure();
            notebook.configure(c);
          }
        }
      }
    }
  });

  menu.action_group->add(Gtk::Action::create("EditCopy", "Copy"), Gtk::AccelKey(menu.key_map["edit_copy"]), [this]() {
    auto widget=get_focus();
    if(auto entry=dynamic_cast<Gtk::Entry*>(widget))
      entry->copy_clipboard();
    else if(auto text_view=dynamic_cast<Gtk::TextView*>(widget))
      text_view->get_buffer()->copy_clipboard(Gtk::Clipboard::get());
  });
  menu.action_group->add(Gtk::Action::create("EditCut", "Cut"), Gtk::AccelKey(menu.key_map["edit_cut"]), [this]() {
    auto widget=get_focus();
    if(auto entry=dynamic_cast<Gtk::Entry*>(widget))
      entry->cut_clipboard();
    else if(notebook.get_current_page()!=-1)
      notebook.get_current_view()->get_buffer()->cut_clipboard(Gtk::Clipboard::get());
  });
  menu.action_group->add(Gtk::Action::create("EditPaste", "Paste"), Gtk::AccelKey(menu.key_map["edit_paste"]), [this]() {
    auto widget=get_focus();
    if(auto entry=dynamic_cast<Gtk::Entry*>(widget))
      entry->paste_clipboard();
    else if(notebook.get_current_page()!=-1)
      notebook.get_current_view()->paste();
  });
  menu.action_group->add(Gtk::Action::create("EditFind", "Find"), Gtk::AccelKey(menu.key_map["edit_find"]), [this]() {
    search_and_replace_entry();
  });
  menu.action_group->add(Gtk::Action::create("EditUndo", "Undo"), Gtk::AccelKey(menu.key_map["edit_undo"]), [this]() {
    if(notebook.get_current_page()!=-1) {
      auto undo_manager = notebook.get_current_view()->get_source_buffer()->get_undo_manager();
      if (undo_manager->can_undo()) {
        undo_manager->undo();
        notebook.get_current_view()->scroll_to(notebook.get_current_view()->get_buffer()->get_insert());
      }
    }
  });
  menu.action_group->add(Gtk::Action::create("EditRedo", "Redo"), Gtk::AccelKey(menu.key_map["edit_redo"]), [this]() {
    if(notebook.get_current_page()!=-1) {
      auto undo_manager = notebook.get_current_view()->get_source_buffer()->get_undo_manager();
      if(undo_manager->can_redo()) {
        undo_manager->redo();
        notebook.get_current_view()->scroll_to(notebook.get_current_view()->get_buffer()->get_insert());
      }
    }
  });

  menu.action_group->add(Gtk::Action::create("SourceSpellCheck", "Spell Check"));
  menu.action_group->add(Gtk::Action::create("SourceSpellCheckBuffer", "Spell Check Buffer"), Gtk::AccelKey(menu.key_map["source_spellcheck"]), [this]() {
    if(notebook.get_current_page()!=-1)
        notebook.get_current_view()->spellcheck();
  });
  menu.action_group->add(Gtk::Action::create("SourceSpellCheckClear", "Clear Spelling Errors"), Gtk::AccelKey(menu.key_map["source_spellcheck_clear"]), [this]() {
    if(notebook.get_current_page()!=-1)
        notebook.get_current_view()->remove_spellcheck_errors();
  });
  menu.action_group->add(Gtk::Action::create("SourceSpellCheckNextError", "Go to next Spelling Error"), Gtk::AccelKey(menu.key_map["source_spellcheck_next_error"]), [this]() {
    if(notebook.get_current_page()!=-1)
        notebook.get_current_view()->goto_next_spellcheck_error();
  });
  menu.action_group->add(Gtk::Action::create("SourceGotoLine", "Go to Line"), Gtk::AccelKey(menu.key_map["source_goto_line"]), [this]() {
    goto_line_entry();
  });
  menu.action_group->add(Gtk::Action::create("SourceCenterCursor", "Center Cursor"), Gtk::AccelKey(menu.key_map["source_center_cursor"]), [this]() {
    if(notebook.get_current_page()!=-1) {
      while(gtk_events_pending())
        gtk_main_iteration();
      if(notebook.get_current_page()!=-1)
        notebook.get_current_view()->scroll_to(notebook.get_current_view()->get_buffer()->get_insert(), 0.0, 1.0, 0.5);
    }
  });
  menu.action_group->add(Gtk::Action::create("SourceGotoDeclaration", "Go to Declaration"), Gtk::AccelKey(menu.key_map["source_goto_declaration"]), [this]() {
    if(notebook.get_current_page()!=-1) {
      if(notebook.get_current_view()->get_declaration_location) {
        auto location=notebook.get_current_view()->get_declaration_location();
        if(location.first.size()>0) {
          notebook.open(location.first);
          notebook.get_current_view()->get_buffer()->place_cursor(notebook.get_current_view()->get_buffer()->get_iter_at_line_index(location.second.line-1, location.second.index-1));
          while(gtk_events_pending())
            gtk_main_iteration();
          if(notebook.get_current_page()!=-1)
            notebook.get_current_view()->scroll_to(notebook.get_current_view()->get_buffer()->get_insert(), 0.0, 1.0, 0.5);
        }
      }
    }
  });
  menu.action_group->add(Gtk::Action::create("SourceGotoMethod", "Go to Method"), Gtk::AccelKey(menu.key_map["source_goto_method"]), [this]() {
    if(notebook.get_current_page()!=-1) {
      if(notebook.get_current_view()->goto_method) {
        notebook.get_current_view()->goto_method();
      }
    }
  });
  menu.action_group->add(Gtk::Action::create("SourceRename", "Rename"), Gtk::AccelKey(menu.key_map["source_rename"]), [this]() {
    rename_token_entry();
  });
  menu.action_group->add(Gtk::Action::create("SourceGotoNextDiagnostic", "Go to next Diagnostic"), Gtk::AccelKey(menu.key_map["source_goto_next_diagnostic"]), [this]() {
    if(notebook.get_current_page()!=-1) {
      if(notebook.get_current_view()->goto_next_diagnostic) {
        notebook.get_current_view()->goto_next_diagnostic();
      }
    }
  });

  menu.action_group->add(Gtk::Action::create("ProjectCompileAndRun", "Compile and Run"), Gtk::AccelKey(menu.key_map["compile_and_run"]), [this]() {
    if(notebook.get_current_page()==-1 || compiling)
      return;
    CMake cmake(notebook.get_current_view()->file_path);
    auto executables = cmake.get_functions_parameters("add_executable");
    boost::filesystem::path executable_path;
    if(executables.size()>0 && executables[0].second.size()>0) {
      executable_path=executables[0].first.parent_path();
      executable_path+="/"+executables[0].second[0];
    }
    if(cmake.project_path!="") {
      if(executable_path!="") {
        compiling=true;
        Singleton::terminal()->print("Compiling and running "+executable_path.string()+"\n");
        auto project_path=cmake.project_path;
        Singleton::terminal()->async_execute(Singleton::Config::terminal()->make_command, cmake.project_path, [this, executable_path, project_path](int exit_code){
          compiling=false;
          if(exit_code==EXIT_SUCCESS) {
            auto executable_path_spaces_fixed=executable_path.string();
            char last_char=0;
            for(size_t c=0;c<executable_path_spaces_fixed.size();c++) {
              if(last_char!='\\' && executable_path_spaces_fixed[c]==' ') {
                executable_path_spaces_fixed.insert(c, "\\");
                c++;
              }
              last_char=executable_path_spaces_fixed[c];
            }
            Singleton::terminal()->async_execute(executable_path_spaces_fixed, project_path, [this, executable_path](int exit_code){
              Singleton::terminal()->async_print(executable_path.string()+" returned: "+std::to_string(exit_code)+'\n');
            });
          }
        });
      }
      else {
        Singleton::terminal()->print("Could not find add_executable in the following paths:\n");
        for(auto &path: cmake.paths)
          Singleton::terminal()->print("  "+path.string()+"\n");
      }
    }
  });
  menu.action_group->add(Gtk::Action::create("ProjectCompile", "Compile"), Gtk::AccelKey(menu.key_map["compile"]), [this]() {
    if(notebook.get_current_page()==-1 || compiling)
      return;
    CMake cmake(notebook.get_current_view()->file_path);
    if(cmake.project_path!="") {
      compiling=true;
      Singleton::terminal()->print("Compiling project "+cmake.project_path.string()+"\n");
      Singleton::terminal()->async_execute(Singleton::Config::terminal()->make_command, cmake.project_path, [this](int exit_code){
        compiling=false;
      });
    }
  });
  menu.action_group->add(Gtk::Action::create("ProjectRunCommand", "Run Command"), Gtk::AccelKey(menu.key_map["run_command"]), [this]() {
    entry_box.clear();
    entry_box.entries.emplace_back(last_run_command, [this](const std::string& content){
      if(content!="") {
        last_run_command=content;
        Singleton::terminal()->async_print("Running: "+content+'\n');
<<<<<<< HEAD
        Singleton::terminal()->async_execute(content, directories.current_path, [this, content](int exit_code){
          Singleton::terminal()->async_print(content+" returned: "+std::to_string(exit_code)+'\n');
=======
        Singleton::terminal()->async_execute(content, Singleton::directories()->current_path, [this, content](int exit_code){
          Singleton::terminal()->async_print(content+" returned: "+boost::lexical_cast<std::string>(exit_code)+'\n');
>>>>>>> 893ebe79
        });
      }
      entry_box.hide();
    });
    auto entry_it=entry_box.entries.begin();
    entry_it->set_placeholder_text("Command");
    entry_box.buttons.emplace_back("Run command", [this, entry_it](){
      entry_it->activate();
    });
    entry_box.show();
  });
  menu.action_group->add(Gtk::Action::create("ProjectKillLastRunning", "Kill Last Process"), Gtk::AccelKey(menu.key_map["kill_last_running"]), [this]() {
    Singleton::terminal()->kill_last_async_execute();
  });
  menu.action_group->add(Gtk::Action::create("ProjectForceKillLastRunning", "Force Kill Last Process"), Gtk::AccelKey(menu.key_map["force_kill_last_running"]), [this]() {
    Singleton::terminal()->kill_last_async_execute(true);
  });
  menu.action_group->add(Gtk::Action::create("WindowCloseTab", "Close Tab"), Gtk::AccelKey(menu.key_map["close_tab"]), [this]() {
    notebook.close_current_page();
    if(notebook.get_current_page()!=-1) {
      notebook.get_current_view()->set_status(notebook.get_current_view()->status);
      notebook.get_current_view()->set_info(notebook.get_current_view()->info);
    }
    else {
      Singleton::status()->set_text("");
      Singleton::info()->set_text("");
    }
  });
  menu.action_group->add(Gtk::Action::create("WindowNextTab", "Next Tab"), Gtk::AccelKey(menu.key_map["next_tab"]), [this]() {
    if(notebook.get_current_page()!=-1) {
      notebook.open(notebook.get_view((notebook.get_current_page()+1)%notebook.size())->file_path);
    }
  });
  menu.action_group->add(Gtk::Action::create("WindowPreviousTab", "Previous Tab"), Gtk::AccelKey(menu.key_map["previous_tab"]), [this]() {
    if(notebook.get_current_page()!=-1) {
      int previous_page=notebook.get_current_page()-1;
      if(previous_page<0)
        previous_page=notebook.size()-1;
      notebook.open(notebook.get_view(previous_page)->file_path);
    }
  });
  menu.action_group->add(Gtk::Action::create("HelpAbout", "About"), [this] () {
    about.show();
    about.present();
  });
}

bool Window::on_key_press_event(GdkEventKey *event) {
  if(event->keyval==GDK_KEY_Escape) {
    entry_box.hide();
  }
#ifdef __APPLE__ //For Apple's Command-left, right, up, down keys
  else if((event->state & GDK_META_MASK)>0 && (event->state & GDK_MOD1_MASK)==0) {
    if(event->keyval==GDK_KEY_Left) {
      event->keyval=GDK_KEY_Home;
      event->state=event->state & GDK_SHIFT_MASK;
      event->hardware_keycode=115;
    }
    else if(event->keyval==GDK_KEY_Right) {
      event->keyval=GDK_KEY_End;
      event->state=event->state & GDK_SHIFT_MASK;
      event->hardware_keycode=119;
    }
    else if(event->keyval==GDK_KEY_Up) {
      event->keyval=GDK_KEY_Home;
      event->state=event->state & GDK_SHIFT_MASK;
      event->state+=GDK_CONTROL_MASK;
      event->hardware_keycode=115;
    }
    else if(event->keyval==GDK_KEY_Down) {
      event->keyval=GDK_KEY_End;
      event->state=event->state & GDK_SHIFT_MASK;
      event->state+=GDK_CONTROL_MASK;
      event->hardware_keycode=119;
    }
  }
#endif

  return Gtk::Window::on_key_press_event(event);
}

bool Window::on_delete_event (GdkEventAny *event) {
  hide();
  return true;
}

void Window::hide() {
  auto size=notebook.size();
  for(int c=0;c<size;c++) {
    if(!notebook.close_current_page())
      return;
  }
  Singleton::terminal()->kill_async_executes();
  Gtk::Window::hide();
}

<<<<<<< HEAD
void Window::new_file_dialog() {
  Gtk::FileChooserDialog dialog("Please create a new file", Gtk::FILE_CHOOSER_ACTION_SAVE);
  if(directories.current_path!="")
    gtk_file_chooser_set_current_folder((GtkFileChooser*)dialog.gobj(), directories.current_path.string().c_str());
  else
    gtk_file_chooser_set_current_folder((GtkFileChooser*)dialog.gobj(), boost::filesystem::current_path().string().c_str());
  dialog.set_transient_for(*this);
  dialog.set_position(Gtk::WindowPosition::WIN_POS_CENTER_ALWAYS);
  dialog.add_button("Cancel", Gtk::RESPONSE_CANCEL);
  dialog.add_button("Save", Gtk::RESPONSE_OK);

  int result = dialog.run();
  if(result==Gtk::RESPONSE_OK) {
    boost::filesystem::path path = dialog.get_filename();
    if(path!="") {
      if(boost::filesystem::exists(path)) {
        Singleton::terminal()->print("Error: "+path.string()+" already exists.\n");
      }
      else {
        if(juci::filesystem::write(path)) {
          if(directories.current_path!="")
            directories.update();
          notebook.open(path.string());
          Singleton::terminal()->print("New file "+path.string()+" created.\n");
        }
        else
          Singleton::terminal()->print("Error: could not create new file "+path.string()+".\n");
      }
    }
  }
}

void Window::new_folder_dialog() {
  auto time_now=std::chrono::system_clock::to_time_t(std::chrono::system_clock::now());
  Gtk::FileChooserDialog dialog("Please create a new folder", Gtk::FILE_CHOOSER_ACTION_CREATE_FOLDER);
  if(directories.current_path!="")
    gtk_file_chooser_set_current_folder((GtkFileChooser*)dialog.gobj(), directories.current_path.string().c_str());
  else
    gtk_file_chooser_set_current_folder((GtkFileChooser*)dialog.gobj(), boost::filesystem::current_path().string().c_str());
  dialog.set_transient_for(*this);
  dialog.set_position(Gtk::WindowPosition::WIN_POS_CENTER_ALWAYS);
  dialog.add_button("Cancel", Gtk::RESPONSE_CANCEL);
  dialog.add_button("Create", Gtk::RESPONSE_OK);

  int result = dialog.run();
  if(result==Gtk::RESPONSE_OK) {
    boost::filesystem::path path=dialog.get_filename();
    if(boost::filesystem::last_write_time(path)>=time_now) {
      if(directories.current_path!="")
        directories.update();
      Singleton::terminal()->print("New folder "+path.string()+" created.\n");
    }
    else
      Singleton::terminal()->print("Error: "+path.string()+" already exists.\n");
    directories.select(path);
  }
}

void Window::new_cpp_project_dialog() {
  Gtk::FileChooserDialog dialog("Please create and/or choose a folder", Gtk::FILE_CHOOSER_ACTION_CREATE_FOLDER);
  if(directories.current_path!="")
    gtk_file_chooser_set_current_folder((GtkFileChooser*)dialog.gobj(), directories.current_path.string().c_str());
  else
    gtk_file_chooser_set_current_folder((GtkFileChooser*)dialog.gobj(), boost::filesystem::current_path().string().c_str());
  dialog.set_transient_for(*this);
  dialog.set_position(Gtk::WindowPosition::WIN_POS_CENTER_ALWAYS);
  dialog.add_button("Cancel", Gtk::RESPONSE_CANCEL);
  dialog.add_button("Create", Gtk::RESPONSE_OK);

  int result = dialog.run();
  if(result==Gtk::RESPONSE_OK) {
    boost::filesystem::path project_path=dialog.get_filename();
    auto project_name=project_path.filename().string();
    for(size_t c=0;c<project_name.size();c++) {
      if(project_name[c]==' ')
        project_name[c]='_';
    }
    auto cmakelists_path=project_path;
    cmakelists_path+="/CMakeLists.txt";
    auto cpp_main_path=project_path;
    cpp_main_path+="/main.cpp";
    if(boost::filesystem::exists(cmakelists_path)) {
      Singleton::terminal()->print("Error: "+cmakelists_path.string()+" already exists.\n");
      return;
    }
    if(boost::filesystem::exists(cpp_main_path)) {
      Singleton::terminal()->print("Error: "+cpp_main_path.string()+" already exists.\n");
      return;
    }
    auto tab_char=Singleton::Config::source()->default_tab_char;
    auto tab_size=Singleton::Config::source()->default_tab_size;
    std::string tab;
    for(unsigned c=0;c<tab_size;c++)
      tab+=tab_char;
    std::string cmakelists="cmake_minimum_required(VERSION 2.8)\n\nproject("+project_name+")\n\nset(CMAKE_CXX_FLAGS \"${CMAKE_CXX_FLAGS} -std=c++1y -Wall\")\n\nadd_executable("+project_name+" main.cpp)\n";
    std::string cpp_main="#include <iostream>\n\nusing namespace std;\n\nint main() {\n"+tab+"cout << \"Hello World!\" << endl;\n\n"+tab+"return 0;\n}\n";
    if(juci::filesystem::write(cmakelists_path, cmakelists) && juci::filesystem::write(cpp_main_path, cpp_main)) {
      directories.open(project_path);
      notebook.open(cpp_main_path);
      Singleton::terminal()->print("C++ project "+project_name+" created.\n");
    }
    else
      Singleton::terminal()->print("Error: Could not create project "+project_path.string()+"\n");
  }
}

void Window::open_folder_dialog() {
  Gtk::FileChooserDialog dialog("Please choose a folder", Gtk::FILE_CHOOSER_ACTION_SELECT_FOLDER);
  if(directories.current_path!="")
    gtk_file_chooser_set_current_folder((GtkFileChooser*)dialog.gobj(), directories.current_path.string().c_str());
  else
    gtk_file_chooser_set_current_folder((GtkFileChooser*)dialog.gobj(), boost::filesystem::current_path().string().c_str());
  dialog.set_transient_for(*this);
  dialog.set_position(Gtk::WindowPosition::WIN_POS_CENTER_ALWAYS);
  dialog.add_button("Cancel", Gtk::RESPONSE_CANCEL);
  dialog.add_button("Open", Gtk::RESPONSE_OK);

  int result = dialog.run();

  if(result==Gtk::RESPONSE_OK) {
    std::string project_path=dialog.get_filename();
    directories.open(project_path);
  }
}

void Window::open_file_dialog() {
  Gtk::FileChooserDialog dialog("Please choose a file", Gtk::FILE_CHOOSER_ACTION_OPEN);
  if(directories.current_path!="")
    gtk_file_chooser_set_current_folder((GtkFileChooser*)dialog.gobj(), directories.current_path.string().c_str());
  else
    gtk_file_chooser_set_current_folder((GtkFileChooser*)dialog.gobj(), boost::filesystem::current_path().string().c_str());
  dialog.set_transient_for(*this);
  dialog.set_position(Gtk::WindowPosition::WIN_POS_CENTER_ALWAYS);
  dialog.add_button("Cancel", Gtk::RESPONSE_CANCEL);
  dialog.add_button("Open", Gtk::RESPONSE_OK);

  int result = dialog.run();

  if(result==Gtk::RESPONSE_OK) {
    std::string path = dialog.get_filename();
    notebook.open(path);
  }
}

void Window::save_file_dialog() {
  if(notebook.get_current_page()==-1)
    return;
  Gtk::FileChooserDialog dialog(*this, "Please choose a file", Gtk::FILE_CHOOSER_ACTION_SAVE);
  gtk_file_chooser_set_filename((GtkFileChooser*)dialog.gobj(), notebook.get_current_view()->file_path.string().c_str());
  dialog.set_position(Gtk::WindowPosition::WIN_POS_CENTER_ALWAYS);
  dialog.add_button("Cancel", Gtk::RESPONSE_CANCEL);
  dialog.add_button("Save", Gtk::RESPONSE_OK);

  int result = dialog.run();
  if(result==Gtk::RESPONSE_OK) {
    auto path = dialog.get_filename();
    if(path.size()>0) {
      std::ofstream file(path);
      if(file) {
        file << notebook.get_current_view()->get_buffer()->get_text();
        file.close();
        if(directories.current_path!="")
          directories.update();
        notebook.open(path);
        Singleton::terminal()->print("File saved to: " + notebook.get_current_view()->file_path.string()+"\n");
      }
      else
        Singleton::terminal()->print("Error saving file\n");
    }
  }
}

=======
>>>>>>> 893ebe79
void Window::search_and_replace_entry() {
  entry_box.clear();
  entry_box.labels.emplace_back();
  auto label_it=entry_box.labels.begin();
  label_it->update=[label_it](int state, const std::string& message){
    if(state==0) {
      try {
        auto number = stoi(message);
        if(number==0)
          label_it->set_text("");
        else if(number==1)
          label_it->set_text("1 result found");
        else if(number>1)
          label_it->set_text(message+" results found");
      }
      catch(const std::exception &e) {}
    }
  };
  entry_box.entries.emplace_back(last_search, [this](const std::string& content){
    if(notebook.get_current_page()!=-1)
      notebook.get_current_view()->search_forward();
  });
  auto search_entry_it=entry_box.entries.begin();
  search_entry_it->set_placeholder_text("Find");
  if(notebook.get_current_page()!=-1) {
    notebook.get_current_view()->update_search_occurrences=[label_it](int number){
      label_it->update(0, std::to_string(number));
    };
    notebook.get_current_view()->search_highlight(search_entry_it->get_text(), case_sensitive_search, regex_search);
  }
  search_entry_it->signal_key_press_event().connect([this](GdkEventKey* event){
    if(event->keyval==GDK_KEY_Return && (event->state&GDK_SHIFT_MASK)>0) {
      if(notebook.get_current_page()!=-1)
        notebook.get_current_view()->search_backward();
    }
    return false;
  });
  search_entry_it->signal_changed().connect([this, search_entry_it](){
    last_search=search_entry_it->get_text();
    if(notebook.get_current_page()!=-1)
      notebook.get_current_view()->search_highlight(search_entry_it->get_text(), case_sensitive_search, regex_search);
  });

  entry_box.entries.emplace_back(last_replace, [this](const std::string &content){
    if(notebook.get_current_page()!=-1)
      notebook.get_current_view()->replace_forward(content);
  });
  auto replace_entry_it=entry_box.entries.begin();
  replace_entry_it++;
  replace_entry_it->set_placeholder_text("Replace");
  replace_entry_it->signal_key_press_event().connect([this, replace_entry_it](GdkEventKey* event){
    if(event->keyval==GDK_KEY_Return && (event->state&GDK_SHIFT_MASK)>0) {
      if(notebook.get_current_page()!=-1)
        notebook.get_current_view()->replace_backward(replace_entry_it->get_text());
    }
    return false;
  });
  replace_entry_it->signal_changed().connect([this, replace_entry_it](){
    last_replace=replace_entry_it->get_text();
  });

  entry_box.buttons.emplace_back("Replace all", [this, replace_entry_it](){
    if(notebook.get_current_page()!=-1)
      notebook.get_current_view()->replace_all(replace_entry_it->get_text());
  });
  entry_box.toggle_buttons.emplace_back("Match case");
  entry_box.toggle_buttons.back().set_active(case_sensitive_search);
  entry_box.toggle_buttons.back().on_activate=[this, search_entry_it](){
    case_sensitive_search=!case_sensitive_search;
    if(notebook.get_current_page()!=-1)
      notebook.get_current_view()->search_highlight(search_entry_it->get_text(), case_sensitive_search, regex_search);
  };
  entry_box.toggle_buttons.emplace_back("Use regex");
  entry_box.toggle_buttons.back().set_active(regex_search);
  entry_box.toggle_buttons.back().on_activate=[this, search_entry_it](){
    regex_search=!regex_search;
    if(notebook.get_current_page()!=-1)
      notebook.get_current_view()->search_highlight(search_entry_it->get_text(), case_sensitive_search, regex_search);
  };
  entry_box.signal_hide().connect([this]() {
    for(int c=0;c<notebook.size();c++) {
      notebook.get_view(c)->update_search_occurrences=nullptr;
      notebook.get_view(c)->search_highlight("", case_sensitive_search, regex_search);
    }
    search_entry_shown=false;
  });
  search_entry_shown=true;
  entry_box.show();
}

void Window::goto_line_entry() {
  entry_box.clear();
  if(notebook.get_current_page()!=-1) {
    entry_box.entries.emplace_back("", [this](const std::string& content){
      if(notebook.get_current_page()!=-1) {
        auto buffer=notebook.get_current_view()->get_buffer();
        try {
          auto line = stoi(content);
          if(line>0 && line<=buffer->get_line_count()) {
            line--;
            buffer->place_cursor(buffer->get_iter_at_line(line));
            while(gtk_events_pending())
              gtk_main_iteration();
            if(notebook.get_current_page()!=-1)
              notebook.get_current_view()->scroll_to(buffer->get_insert(), 0.0, 1.0, 0.5);
          }
        }
        catch(const std::exception &e) {}  
        entry_box.hide();
      }
    });
    auto entry_it=entry_box.entries.begin();
    entry_box.buttons.emplace_back("Go to line", [this, entry_it](){
      entry_it->activate();
    });
    entry_box.show();
  }
}

void Window::rename_token_entry() {
  entry_box.clear();
  if(notebook.get_current_page()!=-1) {
    if(notebook.get_current_view()->get_token) {
      auto token=std::make_shared<Source::Token>(notebook.get_current_view()->get_token());
      if(token) {
        entry_box.labels.emplace_back();
        auto label_it=entry_box.labels.begin();
        label_it->update=[label_it](int state, const std::string& message){
          label_it->set_text("Warning: only opened and parsed tabs will have its content renamed, and modified files will be saved.");
        };
        label_it->update(0, "");
        entry_box.entries.emplace_back(token->spelling, [this, token](const std::string& content){
          if(notebook.get_current_page()!=-1 && content!=token->spelling) {
            for(int c=0;c<notebook.size();c++) {
              auto view=notebook.get_view(c);
              if(view->rename_similar_tokens) {
                auto number=view->rename_similar_tokens(*token, content);
                if(number>0) {
                  Singleton::terminal()->print("Replaced "+std::to_string(number)+" occurrences in file "+view->file_path.string()+"\n");
                  notebook.save(c);
                }
              }
            }
            entry_box.hide();
          }
        });
        auto entry_it=entry_box.entries.begin();
        entry_box.buttons.emplace_back("Rename", [this, entry_it](){
          entry_it->activate();
        });
        entry_box.show();
      }
    }
  }
}<|MERGE_RESOLUTION|>--- conflicted
+++ resolved
@@ -4,11 +4,7 @@
 #include "sourcefile.h"
 #include "config.h"
 //#include "api.h"
-<<<<<<< HEAD
-=======
-#include <boost/lexical_cast.hpp>
 #include "dialogs.h"
->>>>>>> 893ebe79
 
 #include <iostream> //TODO: remove
 using namespace std; //TODO: remove
@@ -44,15 +40,8 @@
   //PluginApi(&this->notebook, &this->menu);
   
   add(box);
-  
-<<<<<<< HEAD
+
   //TODO: Do not use deprecated ui_manager? And make menu shortcuts update when config.json is saved (in configure())
-=======
-  auto i = Gtk::IconTheme::get_default();
-  for (auto &c : i->get_search_path())
-    Singleton::terminal()->print(c + "\n");
-  
->>>>>>> 893ebe79
   generate_keybindings();
   create_menu();
   menu.build();
@@ -442,13 +431,8 @@
       if(content!="") {
         last_run_command=content;
         Singleton::terminal()->async_print("Running: "+content+'\n');
-<<<<<<< HEAD
-        Singleton::terminal()->async_execute(content, directories.current_path, [this, content](int exit_code){
-          Singleton::terminal()->async_print(content+" returned: "+std::to_string(exit_code)+'\n');
-=======
-        Singleton::terminal()->async_execute(content, Singleton::directories()->current_path, [this, content](int exit_code){
-          Singleton::terminal()->async_print(content+" returned: "+boost::lexical_cast<std::string>(exit_code)+'\n');
->>>>>>> 893ebe79
+        Singleton::terminal()->async_execute(content, Singleton::directories()->current_path, [this, content](int exit_code) {
+          Singleton::terminal()->async_print(content + " returned: " + std::to_string(exit_code)+'\n');
         });
       }
       entry_box.hide();
@@ -545,181 +529,6 @@
   Gtk::Window::hide();
 }
 
-<<<<<<< HEAD
-void Window::new_file_dialog() {
-  Gtk::FileChooserDialog dialog("Please create a new file", Gtk::FILE_CHOOSER_ACTION_SAVE);
-  if(directories.current_path!="")
-    gtk_file_chooser_set_current_folder((GtkFileChooser*)dialog.gobj(), directories.current_path.string().c_str());
-  else
-    gtk_file_chooser_set_current_folder((GtkFileChooser*)dialog.gobj(), boost::filesystem::current_path().string().c_str());
-  dialog.set_transient_for(*this);
-  dialog.set_position(Gtk::WindowPosition::WIN_POS_CENTER_ALWAYS);
-  dialog.add_button("Cancel", Gtk::RESPONSE_CANCEL);
-  dialog.add_button("Save", Gtk::RESPONSE_OK);
-
-  int result = dialog.run();
-  if(result==Gtk::RESPONSE_OK) {
-    boost::filesystem::path path = dialog.get_filename();
-    if(path!="") {
-      if(boost::filesystem::exists(path)) {
-        Singleton::terminal()->print("Error: "+path.string()+" already exists.\n");
-      }
-      else {
-        if(juci::filesystem::write(path)) {
-          if(directories.current_path!="")
-            directories.update();
-          notebook.open(path.string());
-          Singleton::terminal()->print("New file "+path.string()+" created.\n");
-        }
-        else
-          Singleton::terminal()->print("Error: could not create new file "+path.string()+".\n");
-      }
-    }
-  }
-}
-
-void Window::new_folder_dialog() {
-  auto time_now=std::chrono::system_clock::to_time_t(std::chrono::system_clock::now());
-  Gtk::FileChooserDialog dialog("Please create a new folder", Gtk::FILE_CHOOSER_ACTION_CREATE_FOLDER);
-  if(directories.current_path!="")
-    gtk_file_chooser_set_current_folder((GtkFileChooser*)dialog.gobj(), directories.current_path.string().c_str());
-  else
-    gtk_file_chooser_set_current_folder((GtkFileChooser*)dialog.gobj(), boost::filesystem::current_path().string().c_str());
-  dialog.set_transient_for(*this);
-  dialog.set_position(Gtk::WindowPosition::WIN_POS_CENTER_ALWAYS);
-  dialog.add_button("Cancel", Gtk::RESPONSE_CANCEL);
-  dialog.add_button("Create", Gtk::RESPONSE_OK);
-
-  int result = dialog.run();
-  if(result==Gtk::RESPONSE_OK) {
-    boost::filesystem::path path=dialog.get_filename();
-    if(boost::filesystem::last_write_time(path)>=time_now) {
-      if(directories.current_path!="")
-        directories.update();
-      Singleton::terminal()->print("New folder "+path.string()+" created.\n");
-    }
-    else
-      Singleton::terminal()->print("Error: "+path.string()+" already exists.\n");
-    directories.select(path);
-  }
-}
-
-void Window::new_cpp_project_dialog() {
-  Gtk::FileChooserDialog dialog("Please create and/or choose a folder", Gtk::FILE_CHOOSER_ACTION_CREATE_FOLDER);
-  if(directories.current_path!="")
-    gtk_file_chooser_set_current_folder((GtkFileChooser*)dialog.gobj(), directories.current_path.string().c_str());
-  else
-    gtk_file_chooser_set_current_folder((GtkFileChooser*)dialog.gobj(), boost::filesystem::current_path().string().c_str());
-  dialog.set_transient_for(*this);
-  dialog.set_position(Gtk::WindowPosition::WIN_POS_CENTER_ALWAYS);
-  dialog.add_button("Cancel", Gtk::RESPONSE_CANCEL);
-  dialog.add_button("Create", Gtk::RESPONSE_OK);
-
-  int result = dialog.run();
-  if(result==Gtk::RESPONSE_OK) {
-    boost::filesystem::path project_path=dialog.get_filename();
-    auto project_name=project_path.filename().string();
-    for(size_t c=0;c<project_name.size();c++) {
-      if(project_name[c]==' ')
-        project_name[c]='_';
-    }
-    auto cmakelists_path=project_path;
-    cmakelists_path+="/CMakeLists.txt";
-    auto cpp_main_path=project_path;
-    cpp_main_path+="/main.cpp";
-    if(boost::filesystem::exists(cmakelists_path)) {
-      Singleton::terminal()->print("Error: "+cmakelists_path.string()+" already exists.\n");
-      return;
-    }
-    if(boost::filesystem::exists(cpp_main_path)) {
-      Singleton::terminal()->print("Error: "+cpp_main_path.string()+" already exists.\n");
-      return;
-    }
-    auto tab_char=Singleton::Config::source()->default_tab_char;
-    auto tab_size=Singleton::Config::source()->default_tab_size;
-    std::string tab;
-    for(unsigned c=0;c<tab_size;c++)
-      tab+=tab_char;
-    std::string cmakelists="cmake_minimum_required(VERSION 2.8)\n\nproject("+project_name+")\n\nset(CMAKE_CXX_FLAGS \"${CMAKE_CXX_FLAGS} -std=c++1y -Wall\")\n\nadd_executable("+project_name+" main.cpp)\n";
-    std::string cpp_main="#include <iostream>\n\nusing namespace std;\n\nint main() {\n"+tab+"cout << \"Hello World!\" << endl;\n\n"+tab+"return 0;\n}\n";
-    if(juci::filesystem::write(cmakelists_path, cmakelists) && juci::filesystem::write(cpp_main_path, cpp_main)) {
-      directories.open(project_path);
-      notebook.open(cpp_main_path);
-      Singleton::terminal()->print("C++ project "+project_name+" created.\n");
-    }
-    else
-      Singleton::terminal()->print("Error: Could not create project "+project_path.string()+"\n");
-  }
-}
-
-void Window::open_folder_dialog() {
-  Gtk::FileChooserDialog dialog("Please choose a folder", Gtk::FILE_CHOOSER_ACTION_SELECT_FOLDER);
-  if(directories.current_path!="")
-    gtk_file_chooser_set_current_folder((GtkFileChooser*)dialog.gobj(), directories.current_path.string().c_str());
-  else
-    gtk_file_chooser_set_current_folder((GtkFileChooser*)dialog.gobj(), boost::filesystem::current_path().string().c_str());
-  dialog.set_transient_for(*this);
-  dialog.set_position(Gtk::WindowPosition::WIN_POS_CENTER_ALWAYS);
-  dialog.add_button("Cancel", Gtk::RESPONSE_CANCEL);
-  dialog.add_button("Open", Gtk::RESPONSE_OK);
-
-  int result = dialog.run();
-
-  if(result==Gtk::RESPONSE_OK) {
-    std::string project_path=dialog.get_filename();
-    directories.open(project_path);
-  }
-}
-
-void Window::open_file_dialog() {
-  Gtk::FileChooserDialog dialog("Please choose a file", Gtk::FILE_CHOOSER_ACTION_OPEN);
-  if(directories.current_path!="")
-    gtk_file_chooser_set_current_folder((GtkFileChooser*)dialog.gobj(), directories.current_path.string().c_str());
-  else
-    gtk_file_chooser_set_current_folder((GtkFileChooser*)dialog.gobj(), boost::filesystem::current_path().string().c_str());
-  dialog.set_transient_for(*this);
-  dialog.set_position(Gtk::WindowPosition::WIN_POS_CENTER_ALWAYS);
-  dialog.add_button("Cancel", Gtk::RESPONSE_CANCEL);
-  dialog.add_button("Open", Gtk::RESPONSE_OK);
-
-  int result = dialog.run();
-
-  if(result==Gtk::RESPONSE_OK) {
-    std::string path = dialog.get_filename();
-    notebook.open(path);
-  }
-}
-
-void Window::save_file_dialog() {
-  if(notebook.get_current_page()==-1)
-    return;
-  Gtk::FileChooserDialog dialog(*this, "Please choose a file", Gtk::FILE_CHOOSER_ACTION_SAVE);
-  gtk_file_chooser_set_filename((GtkFileChooser*)dialog.gobj(), notebook.get_current_view()->file_path.string().c_str());
-  dialog.set_position(Gtk::WindowPosition::WIN_POS_CENTER_ALWAYS);
-  dialog.add_button("Cancel", Gtk::RESPONSE_CANCEL);
-  dialog.add_button("Save", Gtk::RESPONSE_OK);
-
-  int result = dialog.run();
-  if(result==Gtk::RESPONSE_OK) {
-    auto path = dialog.get_filename();
-    if(path.size()>0) {
-      std::ofstream file(path);
-      if(file) {
-        file << notebook.get_current_view()->get_buffer()->get_text();
-        file.close();
-        if(directories.current_path!="")
-          directories.update();
-        notebook.open(path);
-        Singleton::terminal()->print("File saved to: " + notebook.get_current_view()->file_path.string()+"\n");
-      }
-      else
-        Singleton::terminal()->print("Error saving file\n");
-    }
-  }
-}
-
-=======
->>>>>>> 893ebe79
 void Window::search_and_replace_entry() {
   entry_box.clear();
   entry_box.labels.emplace_back();
