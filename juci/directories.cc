#include "directories.h"
#include "logging.h"

Directories::Controller::Controller(Directories::Config& cfg) :
  config_(cfg) {
  m_ScrolledWindow.add(m_TreeView);
  m_ScrolledWindow.set_policy(Gtk::POLICY_AUTOMATIC, Gtk::POLICY_AUTOMATIC);
}

void Directories::Controller::
open_folder(const boost::filesystem::path& dir_path) {
  INFO("Open folder");
  m_refTreeModel = Gtk::TreeStore::create(view());
  m_TreeView.set_model(m_refTreeModel);
  m_TreeView.remove_all_columns();
  std::string project_name = GetCmakeVarValue(dir_path, "project");
  m_TreeView.append_column(project_name, view().m_col_name);
  int row_id = 0;
  Gtk::TreeModel::Row row;
  list_dirs(dir_path, row, row_id);
  m_refTreeModel->set_sort_column(0, Gtk::SortType::SORT_ASCENDING);
  INFO("Folder opened");
}

bool Directories::Controller::IsIgnored(std::string path) {
  std::transform(path.begin(), path.end(), path.begin(), ::tolower);
  //  std::cout << "ignored?: " << path << std::endl;
  if (config().IsException(path)) {
    return false;
  }
  if (config().IsIgnored(path)) {
    return true;
  }
  return false;
}
void Directories::Controller::
list_dirs(const boost::filesystem::path& dir_path,
          Gtk::TreeModel::Row &parent,
          unsigned row_id) { 
  boost::filesystem::directory_iterator end_itr;
  unsigned dir_counter = row_id;
  unsigned file_counter = 0;
  Gtk::TreeModel::Row child;
  Gtk::TreeModel::Row row;

  // Fill the treeview
  for ( boost::filesystem::directory_iterator itr( dir_path );
        itr != end_itr;
        ++itr ) {
    if (!IsIgnored(itr->path().filename().string())) {
      if (boost::filesystem::is_directory(itr->status())) {
        if (count(itr->path().string()) > count(dir_path.string())) {  // is child
          child = *(m_refTreeModel->append(parent.children()));
          std::string col_id("a"+itr->path().filename().string());
          child[view().m_col_id] = col_id;
          child[view().m_col_name] =  itr->path().filename().string();
          child[view().m_col_path] = itr->path().string();
          list_dirs(itr->path(), child, row_id);
        } else {
          row = *(m_refTreeModel->append());
          std::string col_id("a"+itr->path().filename().string());
          row[view().m_col_path] = itr->path().string();
          row[view().m_col_id] = col_id;
          row[view().m_col_name] =  itr->path().filename().string();
          list_dirs(itr->path(), parent, row_id);
        }
      } else {  // is a file
        child = *(m_refTreeModel->append(parent.children()));
        std::string col_id("b"+itr->path().filename().string());
        child[view().m_col_id] = col_id;
        child[view().m_col_name] = itr->path().filename().string();
        child[view().m_col_path] = itr->path().string();
      }
    }
  }
}
int Directories::Controller::count(const std::string path) {
  int count = 0;
  for (int i = 0; i < path.size(); i++)
    if (path[i] == '/') count++;
  return count;
}

  std::string Directories::Controller::
  GetCmakeVarValue(const boost::filesystem::path& dir_path, std::string command_name) {
    INFO("fetches cmake variable value for: "+command_name);
    std::string project_name;
    std::string project_name_var;
    boost::filesystem::directory_iterator end_itr;
    for (boost::filesystem::directory_iterator itr( dir_path );
         itr != end_itr;
         ++itr ) {
      if (itr->path().filename().string() == "CMakeLists.txt") {
        std::ifstream ifs(itr->path().string());
        std::string line;
        while (std::getline(ifs, line)) {
          if (line.find(command_name+"(", 0) != std::string::npos
              || line.find(command_name+" (", 0) != std::string::npos ) {
            size_t variable_start = line.find("{", 0);
            size_t variable_end = line.find("}", variable_start);
            project_name_var = line.substr(variable_start+1,
                                           (variable_end)-variable_start-1);
            boost::algorithm::trim(project_name_var);
<<<<<<< HEAD
            if (variabel_start == std::string::npos) { //  not a variabel
              variabel_start = line.find("(", 0);
	      
	      variabel_end = line.find(' ', variabel_start);
	      if(variabel_end != std::string::npos){
		return line.substr(variabel_start+1,
				   (variabel_end)-variabel_start-1);
	      }
	      variabel_end = line.find("#", variabel_start);
	      if(variabel_end != std::string::npos){
		return line.substr(variabel_start+1,
				   (variabel_end)-variabel_start-1);
	      }
	      variabel_end = line.find(")", variabel_start);
              return line.substr(variabel_start+1,
                                 (variabel_end)-variabel_start-1);
=======
            if (variable_start == std::string::npos) { //  not a variable
              variable_start = line.find("(", 0);
              variable_end = line.find(")", variable_start);
              INFO("Wasn't a variable, returning value");
              return line.substr(variable_start+1,
                                 (variable_end)-variable_start-1);
>>>>>>> e49aa2e6
            }
            break;
          }
        }
        std::ifstream ifs2(itr->path().string());
        while (std::getline(ifs2, line)) {
          if (line.find("set(", 0) != std::string::npos
              || line.find("set (", 0) != std::string::npos) {
            if( line.find(project_name_var, 0) != std::string::npos) {
              size_t variable_start = line.find(project_name_var, 0)
                +project_name_var.length();
              size_t variable_end = line.find(")", variable_start);
              project_name = line.substr(variable_start+1,
                                         variable_end-variable_start-1);
              boost::algorithm::trim(project_name);
              INFO("found variable, returning value");
              return project_name;
            }
          }
        }
        break;
      }
    }
    INFO("Couldn't find value in CMakeLists.txt");
    return "no project name";
  }

  Directories::Config::Config() {
  }
  Directories::Config::Config(Directories::Config& cfg) :
    ignore_list_(cfg.ignore_list()), exception_list_(cfg.exception_list()) {
  }

  void Directories::Config::AddIgnore(std::string filter) {
    ignore_list_.push_back(filter);
  }

  void Directories::Config::AddException(std::string filter) {
    exception_list_.push_back(filter);
  }

  bool Directories::Config::IsIgnored(std::string str) {
    for ( auto &i : ignore_list() )
      if (str.find(i, 0) != std::string::npos)
        return true;
    return false;
  }

  bool Directories::Config::IsException(std::string str) {
    for ( std::string &i : exception_list() )
      if (i == str)
        return true;
    return false;
  }<|MERGE_RESOLUTION|>--- conflicted
+++ resolved
@@ -96,40 +96,38 @@
         while (std::getline(ifs, line)) {
           if (line.find(command_name+"(", 0) != std::string::npos
               || line.find(command_name+" (", 0) != std::string::npos ) {
-            size_t variable_start = line.find("{", 0);
-            size_t variable_end = line.find("}", variable_start);
-            project_name_var = line.substr(variable_start+1,
-                                           (variable_end)-variable_start-1);
+	    size_t variable_start = line.find("{", 0);
+	    size_t variable_end = line.find("}", variable_start);
+	    project_name_var = line.substr(variable_start+1,
+					   (variable_end)-variable_start-1);
             boost::algorithm::trim(project_name_var);
-<<<<<<< HEAD
-            if (variabel_start == std::string::npos) { //  not a variabel
-              variabel_start = line.find("(", 0);
+            if (variable_start == std::string::npos) { //  not a variabel
+              variable_start = line.find("(", 0);
 	      
-	      variabel_end = line.find(' ', variabel_start);
-	      if(variabel_end != std::string::npos){
-		return line.substr(variabel_start+1,
-				   (variabel_end)-variabel_start-1);
+	      variable_end = line.find(' ', variable_start);
+	      if(variable_end != std::string::npos){
+		return line.substr(variable_start+1,
+				   (variable_end)-variable_start-1);
 	      }
-	      variabel_end = line.find("#", variabel_start);
-	      if(variabel_end != std::string::npos){
-		return line.substr(variabel_start+1,
-				   (variabel_end)-variabel_start-1);
+	      variable_end = line.find("#", variable_start);
+	      if(variable_end != std::string::npos){
+		return line.substr(variable_start+1,
+				   (variable_end)-variable_start-1);
 	      }
-	      variabel_end = line.find(")", variabel_start);
-              return line.substr(variabel_start+1,
-                                 (variabel_end)-variabel_start-1);
-=======
-            if (variable_start == std::string::npos) { //  not a variable
-              variable_start = line.find("(", 0);
-              variable_end = line.find(")", variable_start);
-              INFO("Wasn't a variable, returning value");
+	      variable_end = line.find(")", variable_start);
               return line.substr(variable_start+1,
                                  (variable_end)-variable_start-1);
->>>>>>> e49aa2e6
+             if (variable_start == std::string::npos) { //  not a variable
+               variable_start = line.find("(", 0);
+               variable_end = line.find(")", variable_start);
+               INFO("Wasn't a variable, returning value");
+               return line.substr(variable_start+1,
+                                  (variable_end)-variable_start-1);
             }
             break;
           }
         }
+	}
         std::ifstream ifs2(itr->path().string());
         while (std::getline(ifs2, line)) {
           if (line.find("set(", 0) != std::string::npos
