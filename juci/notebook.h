--- conflicted
+++ resolved
@@ -5,11 +5,6 @@
 #include "gtkmm.h"
 #include "entry.h"
 #include "source.h"
-<<<<<<< HEAD
-=======
-
-
->>>>>>> bc0a24ec
 #include "directories.h"
 #include <boost/algorithm/string/case_conv.hpp>
 #include <type_traits>
@@ -62,31 +57,17 @@
     void OnCreatePage();
     bool ScrollEventCallback(GdkEventScroll* scroll_event);
     int Pages();
-<<<<<<< HEAD
-
-    Directories::Controller& directories() { return directories_; }
-=======
     Directories::Controller& directories() { return directories_; } 
->>>>>>> bc0a24ec
     Gtk::Paned& view();
     bool GeneratePopup(Gtk::Window* window);
     void Search(bool forward);
     const Source::Config& source_config() { return source_config_; }
-<<<<<<< HEAD
-    
-  protected:
-    void BufferChangeHandler(Glib::RefPtr<Gtk::TextBuffer> buffer);
-
-  private:
-=======
     bool OnMouseRelease(GdkEventButton* button);
   protected:
-    void TextViewHandlers(Gtk::TextView& textview);//Glib::RefPtr<Gtk::TextBuffer> buffer);
+    void TextViewHandlers(Gtk::TextView& textview);
     void PopupSelectHandler(Gtk::Dialog &popup,
 			    Gtk::ListViewText &listview);
-
   private:  
->>>>>>> bc0a24ec
     void CreateKeybindings(Keybindings::Controller& keybindings);
     void FindPopupPosition(Gtk::TextView& textview,
 			   int popup_x,
