#ifndef JUCI_NOTEBOOK_H_
#define JUCI_NOTEBOOK_H_

#include <iostream>
#include "gtkmm.h"
#include "entry.h"
#include "source.h"

namespace Notebook {
  class Model {
  public:
    Model();
    std::string cc_extension_;
    std::string h_extension_;
    int scrollvalue_;
  };
  class View {
  public:
    View();
    Gtk::HBox& view() {return view_;}
    Gtk::Notebook& notebook() {return notebook_; }
  protected:
    Gtk::HBox view_;
    Gtk::Notebook notebook_;
  };
  class Controller {
  public:

    Controller(Keybindings::Controller& keybindings,
	       Source::Config& config);
    ~Controller();
    Glib::RefPtr<Gtk::TextBuffer> Buffer( Source::Controller *source);
    Gtk::TextView& CurrentTextView();
    int CurrentPage();
    Gtk::Box& entry_view();
    Gtk::Notebook& Notebook();
    void OnBufferChange();
    void OnCloseCurrentPage();
    std::string GetCursorWord();
    void OnEditCopy();
    void OnEditCut();
    void OnEditPaste();
    void OnEditSearch();
    void OnFileNewCCFile();
    void OnFileNewEmptyfile();
    void OnFileNewHeaderFile();
    void OnNewPage(std::string name);
    void OnOpenFile(std::string filename);
    void OnCreatePage();
    bool scroll_event_callback(GdkEventScroll* scroll_event);
    int Pages();
    Gtk::HBox& view();
    void Search(bool forward);
    const Source::Config& source_config() { return source_config_; }
  protected:
    void BufferChangeHandler(Glib::RefPtr<Gtk::TextBuffer> buffer);
  private:
    Source::Config source_config_;
    View view_;
    Model model_;
    bool is_new_file_;
    Entry::Controller entry_;
    std::vector<Source::Controller*> text_vec_, linenumbers_vec_;
    std::vector<Gtk::ScrolledWindow*> scrolledtext_vec_, scrolledline_vec_;
    std::vector<Gtk::HBox*> editor_vec_;
    std::list<Gtk::TargetEntry> listTargets_;
    Gtk::TextIter search_match_end_;
    Gtk::TextIter search_match_start_;
    Glib::RefPtr<Gtk::Clipboard> refClipboard_;
<<<<<<< HEAD
  };  // class controller
}  // namespace Notebook
=======
    std::string
    lines="1 ";
    
    
  };  // class controller
}  // namespace Notebook




>>>>>>> 64508d0e
#endif  // JUCI_NOTEBOOK_H_<|MERGE_RESOLUTION|>--- conflicted
+++ resolved
@@ -67,19 +67,7 @@
     Gtk::TextIter search_match_end_;
     Gtk::TextIter search_match_start_;
     Glib::RefPtr<Gtk::Clipboard> refClipboard_;
-<<<<<<< HEAD
-  };  // class controller
-}  // namespace Notebook
-=======
-    std::string
-    lines="1 ";
-    
-    
   };  // class controller
 }  // namespace Notebook
 
-
-
-
->>>>>>> 64508d0e
 #endif  // JUCI_NOTEBOOK_H_