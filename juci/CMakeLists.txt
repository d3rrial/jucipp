cmake_minimum_required (VERSION 2.8.4)
set(project_name juci)
set(module juci_to_python_api)

project (${project_name})
set(CMAKE_CXX_FLAGS "${CMAKE_CXX_FLAGS} -std=c++11")
set(CMAKE_MODULE_PATH ${CMAKE_MODULE_PATH} "${CMAKE_CURRENT_LIST_DIR}/cmake/Modules/")

INCLUDE(FindPkgConfig)

message("Searcing for libclang")
#LIBCLANG_FOUND System has libclang.
#LIBCLANG_INCLUDE_DIRS The libclang include directories.
#LIBCLANG_LIBRARIES  The libraries needed to use libclang.
#LIBCLANG_LIBRARY_DIR The path to the directory containing libclang.
#LIBCLANG_KNOWN_LLVM_VERSIONS  Known LLVM release numbers.
find_package(LibClangmm)
find_package(LibClang)

if(${LCL_FOUND}) 
  message("libclangmm libraries found. Continuing")
  message("${LCL_INCLUDE_DIRS}")
else()
  message(FATAL_ERROR "The libclangmm libraries are required. Quitting.")
endif()

if(${LIBCLANG_FOUND}) 
  message("libclangmm libraries found. Continuing")
  message("${LIBCLANG_INCLUDE_DIRS}")
else()
  message(FATAL_ERROR "The libclangmm libraries are required. Quitting.")
endif()

#### Finding boost, the variables below is set #####
#PYTHONLIBS_FOUND            - True if headers and requested libraries were found
#PYTHON_INCLUDE_DIRS     - Boost include directories
#PYTHON_LIBRARIES        - Boost component libraries to be linked
find_package(PythonLibs 2.7)

#If python is found
if(${PYTHONLIBS_FOUND}) 
  message("Python libraries found. Continuing")
else()
  message("Please install python libraries. The libraries where not found.")
  message("Python include dirs: ${PYTHON_INCLUDE_DIRS}")
  message("Python link dirs ${PYTHON_LIBRARIES}")
  message(FATAL_ERROR "The python libraries are required. Quitting.")
endif()

#### Finding boost, the variables below is set #####
#Boost_FOUND            - True if headers and requested libraries were found
#Boost_INCLUDE_DIRS     - Boost include directories
#Boost_LIBRARY_DIRS     - Link directories for Boost libraries
#Boost_LIBRARIES        - Boost component libraries to be linked
find_package(Boost 1.5 REQUIRED COMPONENTS python timer system)

#If boost is not found
if(${Boost_FOUND}) 
  message("Boost libraries found. Continuing")
else()
  message("Please install boost libraries. The libraries where not found.")
  message("Boost library dirs: ${Boost_LIBRARY_DIRS}")
  message("Boost include dirs: ${Boost_INCLUDE_DIRS}")
  message("Boost link dirs ${Boost_LIBRARIES}")
  message(FATAL_ERROR "The boost libraries are required. Quitting.")
endif()

#### Finding gtkmm, the variables below is set #####
#GTKMM_FOUND            - True if headers and requested libraries were found
#GTKMM_INCLUDE_DIRS     - GTKMM include directories
#GTKMM_LIBRARY_DIRS     - Link directories for GTKMM libraries
#GTKMM_LIBRARIES        - GTKMM libraries to be linked
pkg_check_modules(GTKMM gtkmm-3.0) # The name GTKMM is set here for the variables abouve

#If gtkmm is not found
if(${GTKMM_FOUND})
  message("Gtkmm libraries found. Continuing")
else()
  message("Please install gtkmm libraries. The libraries where not found.")
  message("Gtkmm library dirs ${GTKMM_LIBRARY_DIRS}")
  message("Gtkmm include dirs ${GTKMM_INCLUDE_DIRS}")
  message("Gtkmm link dirs ${GTKMM_LIBRARIES}")
  message(FATAL_ERROR "The gtkmm libraries are required. Quitting.")
endif()
# name of the executable on Windows will be example.exe
add_executable(${project_name}
  #list of every needed file to create the executable
<<<<<<< HEAD
  juci.cc	
  keybindings.h
  keybindings.cc
  menu.h
  menu.cc
  source.h
  source.cc
=======
  juci.cc
  keybindings
  menu
  source
  config.h
  config.cc
>>>>>>> e49bb5de
  sourcefile.h
  sourcefile.cc
  window.cc
  window.h
  api.h
  api.cc
  notebook.cc
  notebook.h
  entry.h
  entry.cc
  #there is no need for extentions
  )

add_library(${module} SHARED
  api
  api_ext
  )
# dependencies

include_directories(
  ${Boost_INCLUDE_DIRS}
  ${PYTHON_INCLUDE_DIRS}
  ${GTKMM_INCLUDE_DIRS}
  ${LCL_INCLUDE_DIRS}
  ${LIBCLANG_INCLUDE_DIRS}
  )
link_directories(
  ${GTKMM_LIBRARY_DIRS}
  ${Boost_LIBRARY_DIRS}
  ${PYTHON_INCLUDE_DIRS}
  ${LCL_LIBRARY_DIRS}
  ${LIBCLANG_LIBRARY_DIRS}
  )
#module:
#set_target_properties(${module} PROPERTIES PREFIX ""
# LIBRARY_OUTPUT_DIRECTORY "/usr/lib/python2.7/dist-packages/")
target_link_libraries(${module} ${PYTHON_LIBRARIES} ${Boost_LIBRARIES})
#executable:
target_link_libraries(${project_name} ${LIVCLANG_LIBRARIES} ${LCL_LIBRARIES} ${GTKMM_LIBRARIES} ${Boost_LIBRARIES} ${PYTHON_LIBRARIES})

<|MERGE_RESOLUTION|>--- conflicted
+++ resolved
@@ -85,7 +85,6 @@
 # name of the executable on Windows will be example.exe
 add_executable(${project_name}
   #list of every needed file to create the executable
-<<<<<<< HEAD
   juci.cc	
   keybindings.h
   keybindings.cc
@@ -93,14 +92,8 @@
   menu.cc
   source.h
   source.cc
-=======
-  juci.cc
-  keybindings
-  menu
-  source
   config.h
   config.cc
->>>>>>> e49bb5de
   sourcefile.h
   sourcefile.cc
   window.cc
@@ -111,7 +104,6 @@
   notebook.h
   entry.h
   entry.cc
-  #there is no need for extentions
   )
 
 add_library(${module} SHARED
