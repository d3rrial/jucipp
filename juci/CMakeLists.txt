cmake_minimum_required (VERSION 2.8.4)
set(project_name juci)

project (${project_name})

set(CMAKE_CXX_FLAGS "${CMAKE_CXX_FLAGS} -std=c++11")

INCLUDE(FindPkgConfig)

#### Finding boost, the variables below is set #####
#PYTHONLIBS_FOUND            - True if headers and requested libraries were found
#PYTHON_INCLUDE_DIRS     - Boost include directories
#PYTHON_LIBRARIES        - Boost component libraries to be linked
find_package(PythonLibs 2.7)

#If python is found
if(${PYTHONLIBS_FOUND}) 
  message("Python libraries found. Continuing")
else()
  message("Please install python libraries. The libraries where not found.")
  message("Python include dirs: ${PYTHON_INCLUDE_DIRS}")
  message("Python link dirs ${PYTHON_LIBRARIES}")
  message(FATAL_ERROR "The python libraries are required. Quitting.")
endif()

#### Finding boost, the variables below is set #####
#Boost_FOUND            - True if headers and requested libraries were found
#Boost_INCLUDE_DIRS     - Boost include directories
#Boost_LIBRARY_DIRS     - Link directories for Boost libraries
#Boost_LIBRARIES        - Boost component libraries to be linked
find_package(Boost 1.5 REQUIRED)

#If boost is not found
if(${Boost_FOUND}) 
  message("Boost libraries found. Continuing")
else()
  message("Please install boost libraries. The libraries where not found.")
  message("Boost library dirs: ${Boost_LIBRARY_DIRS}")
  message("Boost include dirs: ${Boost_INCLUDE_DIRS}")
  message("Boost link dirs ${Boost_LIBRARIES}")
  message(FATAL_ERROR "The boost libraries are required. Quitting.")
endif()

#### Finding gtkmm, the variables below is set #####
#GTKMM_FOUND            - True if headers and requested libraries were found
#GTKMM_INCLUDE_DIRS     - GTKMM include directories
#GTKMM_LIBRARY_DIRS     - Link directories for GTKMM libraries
#GTKMM_LIBRARIES        - GTKMM libraries to be linked
pkg_check_modules(GTKMM gtkmm-3.0) # The name GTKMM is set here for the variables abouve

#If gtkmm is not found
if(${GTKMM_FOUND})
  message("Gtkmm libraries found. Continuing")
else()
  message("Please install gtkmm libraries. The libraries where not found.")
  message("Gtkmm library dirs ${GTKMM_LIBRARY_DIRS}")
  message("Gtkmm include dirs ${GTKMM_INCLUDE_DIRS}")
  message("Gtkmm link dirs ${GTKMM_LIBRARIES}")
  message(FATAL_ERROR "The gtkmm libraries are required. Quitting.")
endif()


# name of the executable on Windows will be example.exe
add_executable(${project_name}
# list of every needed file to create the executable
    keybindings.h
    menu.h
<<<<<<< HEAD
    menu.cc
    source.h
    source.cc
=======
    keybindings.cc
    menu.cc
>>>>>>> b8e8507f
    window.cc
    juci.cc
    )

# dependencies

include_directories(${Boost_INCLUDE_DIRS} ${PYTHON_INCLUDE_DIRS} ${GTKMM_INCLUDE_DIRS})
link_directories(${GTKMM_LIBRARY_DIRS} ${Boost_LIBRARY_DIRS})
target_link_libraries(${project_name} ${GTKMM_LIBRARIES} ${Boost_LIBRARIES} ${PYTHON_LIBRARIES})
<|MERGE_RESOLUTION|>--- conflicted
+++ resolved
@@ -63,18 +63,12 @@
 # name of the executable on Windows will be example.exe
 add_executable(${project_name}
 # list of every needed file to create the executable
-    keybindings.h
-    menu.h
-<<<<<<< HEAD
-    menu.cc
-    source.h
-    source.cc
-=======
-    keybindings.cc
-    menu.cc
->>>>>>> b8e8507f
-    window.cc
-    juci.cc
+    keybindings
+    menu
+    source
+    window
+    juci
+#there is no need for extentions
     )
 
 # dependencies
