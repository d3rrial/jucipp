--- conflicted
+++ resolved
@@ -52,38 +52,13 @@
 /***********************************/
 Menu::View::View(Gtk::Orientation orientation) :
         view_(orientation) {
-
-<<<<<<< HEAD
-    action_group_ = Gtk::ActionGroup::create();
-    ui_manager_ = Gtk::UIManager::create();
-
-
-}
-
-void Menu::View::set_ui_manger_string(std::string ui_string) {
-    try {
-        ui_manager_->add_ui_from_string(ui_string);
-    }
-    catch (const Glib::Error &ex) {
-        std::cerr << "building menus failed: " << ex.what();
-    }
-}
-
-void Menu::View::set_ui_manager_action_group(Glib::RefPtr<Gtk::ActionGroup>
-                                             action_group) {
-    ui_manager_->insert_action_group(action_group);
-}
-
-Glib::RefPtr<Gtk::Box> Menu::View::view() {
-    view_.pack_start(*ui_manager_->get_widget("/MenuBar"), Gtk::PACK_SHRINK);
-    return Glib::RefPtr<Gtk::Box>(&view_);
-=======
-}
-
-Gtk::Box &Menu::View::view(Glib::RefPtr<Gtk::UIManager> ui_manager) {
+  
+}
+
+Glib::RefPtr<Gtk::Box> Menu::View::view(
+       Glib::RefPtr<Gtk::UIManager> ui_manager) {
   view_.pack_start(*ui_manager->get_widget("/MenuBar"), Gtk::PACK_SHRINK);
-  return view_;
->>>>>>> b8e8507f
+  return Glib::RefPtr<Gtk::Box>(&view_);
 }
 
 Menu::View::~View() {
@@ -104,7 +79,7 @@
   keybindings_.action_group()->add(Gtk::Action::create("FileNewStandard",
                   Gtk::Stock::NEW, "New empty file", "Create a new file"),
           [this]() {
-              OnFileNewEmptyfile();
+	      OnFileNewEmptyfile();
           });
   keybindings_.action_group()->add(Gtk::Action::create("FileNewCC",
                   Gtk::Stock::NEW, "New cc file", "Create a new cc file"),
@@ -191,16 +166,6 @@
 }
 
 Menu::Controller::~Controller() {
-
-}
-
-<<<<<<< HEAD
-Glib::RefPtr<Gtk::Box> Menu::Controller::view() {
-  return menu_view_.view();
-=======
-Gtk::Box &Menu::Controller::view() {
-  return menu_view_.view(keybindings_.ui_manager());
->>>>>>> b8e8507f
 }
 
 void Menu::Controller::OnFileNewEmptyfile() {
@@ -217,18 +182,11 @@
   std::cout << "New cc file clicked" << std::endl;
   //TODO(Oyvang) Legg til funksjon
 }
-<<<<<<< HEAD
-void Menu::Controller::onSystemQuit(){
-    //TODO(Oyvang, Zalox, Forgie) Add everything that needs to be done before quiting
-    /*Quit the system*/
-  
-=======
 
 void Menu::Controller::OnSystemQuit() {
   //TODO(Oyvang, Zalox, Forgie) Add everything that needs to be done before quiting
   /*Quit the system*/
   Gtk::Main::quit(); //TODO(Oyvang, Zalox, Forgie) methode is depricated, find a better solution.
->>>>>>> b8e8507f
 }
 
 void Menu::Controller::OnPluginAddSnippet() {
