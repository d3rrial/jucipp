--- conflicted
+++ resolved
@@ -37,8 +37,6 @@
                                           OnFileOpenFolder();
                                         });
 
-<<<<<<< HEAD
-=======
   keybindings_.action_group_menu()->add(Gtk::Action::create("FileSaveAs",
 							    "Save as"),
 					Gtk::AccelKey(keybindings_.config_
@@ -54,7 +52,6 @@
 					[this]() {
 					  notebook_.OnSaveFile();
 					});
->>>>>>> d93b864f
   keybindings_.
     action_group_menu()->
     add(Gtk::Action::create("FileSaveAs",
