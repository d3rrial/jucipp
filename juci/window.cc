#include "window.h"
#include "logging.h"

Window::Window() :
  window_box_(Gtk::ORIENTATION_VERTICAL),
  main_config_(),
  keybindings_(main_config_.keybindings_cfg()),
  notebook_(this,keybindings(),
            main_config_.source_cfg(),
            main_config_.dir_cfg()),
  menu_(keybindings()),
  api_(menu_, notebook_) {
  INFO("Create Window");
  set_title("juCi++");
  set_default_size(600, 400);
  add(window_box_);
  keybindings_.action_group_menu()->add(Gtk::Action::create("FileQuit",
                                                            Gtk::Stock::QUIT),
                                        [this]() {
                                          OnWindowHide();
                                        });
  keybindings_.action_group_menu()->add(Gtk::Action::create("FileOpenFile",
                                                            Gtk::Stock::OPEN),
                                        [this]() {
                                          OnOpenFile();
                                        });
  keybindings_.action_group_menu()->add(Gtk::Action::create("FileOpenFolder",
                                                            "Open folder"),
                                        Gtk::AccelKey(keybindings_.config_
                                                      .key_map()["open_folder"]),
                                        [this]() {
                                          OnFileOpenFolder();
                                        });

  keybindings_.action_group_menu()->add(Gtk::Action::create("FileSaveAs",
<<<<<<< HEAD
							    "Save as"),
					Gtk::AccelKey(keybindings_.config_
						      .key_map()["save_as"]),
					[this]() {
					  notebook_.OnSaveFile();
					});

    keybindings_.action_group_menu()->add(Gtk::Action::create("FileSave",
							    "Save"),
					Gtk::AccelKey(keybindings_.config_
						      .key_map()["save"]),
					[this]() {
					  notebook_.OnSaveFile();
					});
    keybindings_.
      action_group_menu()->
      add(Gtk::Action::create("ProjectCompileAndRun",
			      "Compile And Run"),
	  Gtk::AccelKey(keybindings_.config_
			.key_map()["compile_and_run"]),
	  [this]() {
	    if (running.try_lock()) {
	      std::thread execute([=]() {
		  notebook_.OnSaveFile();
		  std::string path = notebook_.CurrentPagePath();
		  int pos = path.find_last_of("/\\");
		  if(pos != std::string::npos){
		    path.erase(path.begin()+pos,path.end());
		    terminal_.SetFolderCommand(path);
		  }
		  terminal_.Compile();
		  std::string executable = notebook_.directories().
		    GetCmakeVarValue(path,"add_executable");
		  terminal_.Run(executable);
		});
	      execute.detach();
	      running.unlock();
	    }
	  });
   
    keybindings_.
      action_group_menu()->
      add(Gtk::Action::create("ProjectCompile",
			      "Compile"),
	  Gtk::AccelKey(keybindings_.config_
			.key_map()["compile"]),
	  [this]() {
	    if (running.try_lock()) {
	      std::thread execute([=]() {
		  notebook_.OnSaveFile();
		  std::string path =  notebook_.CurrentPagePath();
		  int pos = path.find_last_of("/\\");
		  if(pos != std::string::npos){
		    path.erase(path.begin()+pos,path.end());
		    terminal_.SetFolderCommand(path);
		  }
		  terminal_.Compile();
		});
	      execute.detach();
	      running.unlock();
	    }
	  });

    this->signal_button_release_event().
      connect(sigc::mem_fun(*this,&Window::OnMouseRelease),false);
=======
                                                            "Save as"),
                                        Gtk::AccelKey(keybindings_.config_
                                                      .key_map()["save_as"]),
                                        [this]() {
                                          notebook_.OnSaveFile();
                                        });

  keybindings_.action_group_menu()->add(Gtk::Action::create("FileSave",
                                                            "Save"),
                                        Gtk::AccelKey(keybindings_.config_
                                                      .key_map()["save"]),
                                        [this]() {
                                          notebook_.OnSaveFile();
                                        });
  keybindings_.
    action_group_menu()->
    add(Gtk::Action::create("ProjectCompileAndRun",
                            "Compile And Run"),
        Gtk::AccelKey(keybindings_.config_
                      .key_map()["compile_and_run"]),
        [this]() {
          notebook_.OnSaveFile();
          std::string path = notebook_.CurrentPagePath();
          terminal_.SetFolderCommand(path);
          if(terminal_.Compile()) {
            std::string executable = notebook_.directories().
              GetCmakeVarValue(path,"add_executable");
            terminal_.Run(executable);
          }
        });

  keybindings_.
    action_group_menu()->
    add(Gtk::Action::create("ProjectCompile",
                            "Compile"),
        Gtk::AccelKey(keybindings_.config_
                      .key_map()["compile"]),
        [this]() {
          notebook_.OnSaveFile();
          std::string path =
            notebook_.CurrentPagePath();
          terminal_.SetFolderCommand(path);
          terminal_.Compile();
        });

  this->signal_button_release_event().
    connect(sigc::mem_fun(*this,&Window::OnMouseRelease),false);
>>>>>>> e49aa2e6
  terminal_.Terminal().signal_button_release_event().
    connect(sigc::mem_fun(*this,&Window::OnMouseRelease),false);

  add_accel_group(keybindings_.ui_manager_menu()->get_accel_group());
  add_accel_group(keybindings_.ui_manager_hidden()->get_accel_group());
  keybindings_.BuildMenu();

  window_box_.pack_start(menu_.view(), Gtk::PACK_SHRINK);

  window_box_.pack_start(notebook_.entry_view(), Gtk::PACK_SHRINK);
  paned_.set_position(300);
  paned_.pack1(notebook_.view(), true, false);
  paned_.pack2(terminal_.view(), true, true);
  window_box_.pack_end(paned_);
  show_all_children();
  INFO("Window created");
} // Window constructor

void Window::OnWindowHide() {
  hide();
}
void Window::OnFileOpenFolder() {
  Gtk::FileChooserDialog dialog("Please choose a folder",
                                Gtk::FILE_CHOOSER_ACTION_SELECT_FOLDER);

  dialog.set_transient_for(*this);
  //Add response buttons the the dialog:
  dialog.add_button("_Cancel", Gtk::RESPONSE_CANCEL);
  dialog.add_button("Select", Gtk::RESPONSE_OK);

  int result = dialog.run();

  //Handle the response:
  switch(result)
    {
    case(Gtk::RESPONSE_OK):
      {
        std::cout << "Folder selected: " << dialog.get_filename()
                  << std::endl;
        notebook_.directories().open_folder(dialog.get_filename());
        std::cout << dialog.get_filename()<< std::endl;
        break;
      }
    case(Gtk::RESPONSE_CANCEL):
      {
        std::cout << "Cancel clicked." << std::endl;
        break;
      }
    default:
      {
        std::cout << "Unexpected button clicked." << std::endl;
        break;
      }
    }
}


void Window::OnOpenFile() {
  Gtk::FileChooserDialog dialog("Please choose a file",
                                Gtk::FILE_CHOOSER_ACTION_OPEN);
  dialog.set_transient_for(*this);
  dialog.set_position(Gtk::WindowPosition::WIN_POS_CENTER_ALWAYS);

  //Add response buttons the the dialog:
  dialog.add_button("_Cancel", Gtk::RESPONSE_CANCEL);
  dialog.add_button("_Open", Gtk::RESPONSE_OK);

  //Add filters, so that only certain file types can be selected:
  Glib::RefPtr<Gtk::FileFilter> filter_text = Gtk::FileFilter::create();
  filter_text->set_name("Text files");
  filter_text->add_mime_type("text/plain");
  dialog.add_filter(filter_text);

  Glib::RefPtr<Gtk::FileFilter> filter_cpp = Gtk::FileFilter::create();
  filter_cpp->set_name("C/C++ files");
  filter_cpp->add_mime_type("text/x-c");
  filter_cpp->add_mime_type("text/x-c++");
  filter_cpp->add_mime_type("text/x-c-header");
  dialog.add_filter(filter_cpp);

  Glib::RefPtr<Gtk::FileFilter> filter_any = Gtk::FileFilter::create();
  filter_any->set_name("Any files");
  filter_any->add_pattern("*");
  dialog.add_filter(filter_any);

  int result = dialog.run();

  switch (result) {
  case(Gtk::RESPONSE_OK): {
    std::cout << "Open clicked." << std::endl;
    std::string path = dialog.get_filename();

    std::cout << "File selected: " << path << std::endl;
    notebook_.OnOpenFile(path);
    break;
  }
  case(Gtk::RESPONSE_CANCEL): {
    std::cout << "Cancel clicked." << std::endl;
    break;
  }
  default: {
    std::cout << "Unexpected button clicked." << std::endl;
    break;
  }
  }
}
bool Window::OnMouseRelease(GdkEventButton *button){
  return notebook_.OnMouseRelease(button);
}<|MERGE_RESOLUTION|>--- conflicted
+++ resolved
@@ -33,7 +33,6 @@
                                         });
 
   keybindings_.action_group_menu()->add(Gtk::Action::create("FileSaveAs",
-<<<<<<< HEAD
 							    "Save as"),
 					Gtk::AccelKey(keybindings_.config_
 						      .key_map()["save_as"]),
@@ -41,14 +40,14 @@
 					  notebook_.OnSaveFile();
 					});
 
-    keybindings_.action_group_menu()->add(Gtk::Action::create("FileSave",
+  keybindings_.action_group_menu()->add(Gtk::Action::create("FileSave",
 							    "Save"),
 					Gtk::AccelKey(keybindings_.config_
 						      .key_map()["save"]),
 					[this]() {
 					  notebook_.OnSaveFile();
 					});
-    keybindings_.
+  keybindings_.
       action_group_menu()->
       add(Gtk::Action::create("ProjectCompileAndRun",
 			      "Compile And Run"),
@@ -99,55 +98,6 @@
 
     this->signal_button_release_event().
       connect(sigc::mem_fun(*this,&Window::OnMouseRelease),false);
-=======
-                                                            "Save as"),
-                                        Gtk::AccelKey(keybindings_.config_
-                                                      .key_map()["save_as"]),
-                                        [this]() {
-                                          notebook_.OnSaveFile();
-                                        });
-
-  keybindings_.action_group_menu()->add(Gtk::Action::create("FileSave",
-                                                            "Save"),
-                                        Gtk::AccelKey(keybindings_.config_
-                                                      .key_map()["save"]),
-                                        [this]() {
-                                          notebook_.OnSaveFile();
-                                        });
-  keybindings_.
-    action_group_menu()->
-    add(Gtk::Action::create("ProjectCompileAndRun",
-                            "Compile And Run"),
-        Gtk::AccelKey(keybindings_.config_
-                      .key_map()["compile_and_run"]),
-        [this]() {
-          notebook_.OnSaveFile();
-          std::string path = notebook_.CurrentPagePath();
-          terminal_.SetFolderCommand(path);
-          if(terminal_.Compile()) {
-            std::string executable = notebook_.directories().
-              GetCmakeVarValue(path,"add_executable");
-            terminal_.Run(executable);
-          }
-        });
-
-  keybindings_.
-    action_group_menu()->
-    add(Gtk::Action::create("ProjectCompile",
-                            "Compile"),
-        Gtk::AccelKey(keybindings_.config_
-                      .key_map()["compile"]),
-        [this]() {
-          notebook_.OnSaveFile();
-          std::string path =
-            notebook_.CurrentPagePath();
-          terminal_.SetFolderCommand(path);
-          terminal_.Compile();
-        });
-
-  this->signal_button_release_event().
-    connect(sigc::mem_fun(*this,&Window::OnMouseRelease),false);
->>>>>>> e49aa2e6
   terminal_.Terminal().signal_button_release_event().
     connect(sigc::mem_fun(*this,&Window::OnMouseRelease),false);
 
