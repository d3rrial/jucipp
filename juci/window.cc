#include "window.h"
#include "logging.h"

Window::Window() :
  window_box_(Gtk::ORIENTATION_VERTICAL),
  main_config_(),
  keybindings_(main_config_.keybindings_cfg()),
  terminal_(main_config_.terminal_cfg()),
  notebook_(this,keybindings(),
            main_config_.source_cfg(),
            main_config_.dir_cfg()),
  menu_(keybindings()),
  api_(menu_, notebook_) {
  INFO("Create Window");
  set_title("juCi++");
  set_default_size(600, 400);
  add(window_box_);
  keybindings_.action_group_menu()->add(Gtk::Action::create("FileQuit",
                                                            "Quit juCi++"),
                                        Gtk::AccelKey(keybindings_.config_
                                                      .key_map()["quit"]),
                                        [this]() {
                                          OnWindowHide();
                                        });
  keybindings_.action_group_menu()->add(Gtk::Action::create("FileOpenFile",
                                                            "Open file"),
                                        Gtk::AccelKey(keybindings_.config_
                                                      .key_map()["open_file"]),
                                        [this]() {
                                          OnOpenFile();
                                        });
  keybindings_.action_group_menu()->add(Gtk::Action::create("FileOpenFolder",
                                                            "Open folder"),
                                        Gtk::AccelKey(keybindings_.config_
                                                      .key_map()["open_folder"]),
                                        [this]() {
                                          OnFileOpenFolder();
                                        });
  keybindings_.
    action_group_menu()->
    add(Gtk::Action::create("FileSaveAs",
			    "Save as"),
	Gtk::AccelKey(keybindings_.config_
		      .key_map()["save_as"]),
	[this]() {
	  SaveFileAs();
	});

  keybindings_.
    action_group_menu()->
    add(Gtk::Action::create("FileSave",
			    "Save"),
	Gtk::AccelKey(keybindings_.config_
		      .key_map()["save"]),
	[this]() {
	  SaveFile();
	});
  
  keybindings_.
    action_group_menu()->
    add(Gtk::Action::create("ProjectCompileAndRun",
			    "Compile And Run"),
	Gtk::AccelKey(keybindings_.config_
		      .key_map()["compile_and_run"]),
	[this]() {
	  SaveFile();
	  if (running.try_lock()) {
	    std::thread execute([=]() {
		std::string path = notebook_.CurrentPagePath();
		int pos = path.find_last_of("/\\");
		if(pos != std::string::npos) {
		  path.erase(path.begin()+pos,path.end());
		  terminal_.SetFolderCommand(path);
		}
		terminal_.Compile();
		std::string executable = notebook_.directories().
		  GetCmakeVarValue(path,"add_executable");
		terminal_.Run(executable);
<<<<<<< HEAD
                running.unlock();
=======
		running.unlock();
>>>>>>> 18ff9668
	      });
	    execute.detach();
	  }
	});
   
    keybindings_.
      action_group_menu()->
      add(Gtk::Action::create("ProjectCompile",
			      "Compile"),
	  Gtk::AccelKey(keybindings_.config_
			.key_map()["compile"]),
	  [this]() {
	    SaveFile();
	    if (running.try_lock()) {
	      std::thread execute([=]() {		  
		  std::string path =  notebook_.CurrentPagePath();
		  int pos = path.find_last_of("/\\");
		  if(pos != std::string::npos){
		    path.erase(path.begin()+pos,path.end());
		    terminal_.SetFolderCommand(path);
		  }
		  terminal_.Compile();
<<<<<<< HEAD
                  running.unlock();
=======
		   running.unlock();
>>>>>>> 18ff9668
		});
	      execute.detach();
	    }
	  });
    this->signal_button_release_event().
      connect(sigc::mem_fun(*this,&Window::OnMouseRelease),false);
  terminal_.Terminal().signal_button_release_event().
    connect(sigc::mem_fun(*this,&Window::OnMouseRelease),false);

  add_accel_group(keybindings_.ui_manager_menu()->get_accel_group());
  add_accel_group(keybindings_.ui_manager_hidden()->get_accel_group());
  keybindings_.BuildMenu();

  window_box_.pack_start(menu_.view(), Gtk::PACK_SHRINK);

  window_box_.pack_start(notebook_.entry_view(), Gtk::PACK_SHRINK);
  paned_.set_position(300);
  paned_.pack1(notebook_.view(), true, false);
  paned_.pack2(terminal_.view(), true, true);
  window_box_.pack_end(paned_);
  show_all_children();
  INFO("Window created");
} // Window constructor

void Window::OnWindowHide() {
  hide();
}
void Window::OnFileOpenFolder() {
  Gtk::FileChooserDialog dialog("Please choose a folder",
                                Gtk::FILE_CHOOSER_ACTION_SELECT_FOLDER);
  dialog.set_transient_for(*this);
  //Add response buttons the the dialog:
  dialog.add_button("_Cancel", Gtk::RESPONSE_CANCEL);
  dialog.add_button("Select", Gtk::RESPONSE_OK);

  int result = dialog.run();

  //Handle the response:
  switch(result)
    {
    case(Gtk::RESPONSE_OK):
      {
        std::cout << "Folder selected: " << dialog.get_filename()
                  << std::endl;
        notebook_.directories().open_folder(dialog.get_filename());
        std::cout << dialog.get_filename()<< std::endl;
        break;
      }
    case(Gtk::RESPONSE_CANCEL):
      {
        std::cout << "Cancel clicked." << std::endl;
        break;
      }
    default:
      {
        std::cout << "Unexpected button clicked." << std::endl;
        break;
      }
    }
}


void Window::OnOpenFile() {
  Gtk::FileChooserDialog dialog("Please choose a file",
                                Gtk::FILE_CHOOSER_ACTION_OPEN);
  dialog.set_transient_for(*this);
  dialog.set_position(Gtk::WindowPosition::WIN_POS_CENTER_ALWAYS);

  //Add response buttons the the dialog:
  dialog.add_button("_Cancel", Gtk::RESPONSE_CANCEL);
  dialog.add_button("_Open", Gtk::RESPONSE_OK);

  //Add filters, so that only certain file types can be selected:
  Glib::RefPtr<Gtk::FileFilter> filter_text = Gtk::FileFilter::create();
  filter_text->set_name("Text files");
  filter_text->add_mime_type("text/plain");
  dialog.add_filter(filter_text);

  Glib::RefPtr<Gtk::FileFilter> filter_cpp = Gtk::FileFilter::create();
  filter_cpp->set_name("C/C++ files");
  filter_cpp->add_mime_type("text/x-c");
  filter_cpp->add_mime_type("text/x-c++");
  filter_cpp->add_mime_type("text/x-c-header");
  dialog.add_filter(filter_cpp);

  Glib::RefPtr<Gtk::FileFilter> filter_any = Gtk::FileFilter::create();
  filter_any->set_name("Any files");
  filter_any->add_pattern("*");
  dialog.add_filter(filter_any);

  int result = dialog.run();

  switch (result) {
  case(Gtk::RESPONSE_OK): {
    std::cout << "Open clicked." << std::endl;
    std::string path = dialog.get_filename();

    std::cout << "File selected: " << path << std::endl;
    notebook_.OnOpenFile(path);
    break;
  }
  case(Gtk::RESPONSE_CANCEL): {
    std::cout << "Cancel clicked." << std::endl;
    break;
  }
  default: {
    std::cout << "Unexpected button clicked." << std::endl;
    break;
  }
  }
}
bool Window::OnMouseRelease(GdkEventButton *button){
  return notebook_.OnMouseRelease(button);
}

bool Window::SaveFile() {
  if(notebook_.OnSaveFile()) {
    terminal_.PrintMessage("File saved to: " +
			   notebook_.CurrentPagePath()+"\n");
    return true;
  }
  terminal_.PrintMessage("File not saved");
  return false;
}
bool Window::SaveFileAs() {
  if(notebook_.OnSaveFile(notebook_.OnSaveFileAs())){
    terminal_.PrintMessage("File saved to: " +
			   notebook_.CurrentPagePath()+"\n");
    return true;
  }
  terminal_.PrintMessage("File not saved");
  return false;
}<|MERGE_RESOLUTION|>--- conflicted
+++ resolved
@@ -76,44 +76,36 @@
 		std::string executable = notebook_.directories().
 		  GetCmakeVarValue(path,"add_executable");
 		terminal_.Run(executable);
-<<<<<<< HEAD
                 running.unlock();
-=======
-		running.unlock();
->>>>>>> 18ff9668
 	      });
 	    execute.detach();
 	  }
 	});
    
-    keybindings_.
-      action_group_menu()->
-      add(Gtk::Action::create("ProjectCompile",
-			      "Compile"),
-	  Gtk::AccelKey(keybindings_.config_
-			.key_map()["compile"]),
-	  [this]() {
-	    SaveFile();
-	    if (running.try_lock()) {
-	      std::thread execute([=]() {		  
-		  std::string path =  notebook_.CurrentPagePath();
-		  int pos = path.find_last_of("/\\");
-		  if(pos != std::string::npos){
-		    path.erase(path.begin()+pos,path.end());
-		    terminal_.SetFolderCommand(path);
-		  }
-		  terminal_.Compile();
-<<<<<<< HEAD
-                  running.unlock();
-=======
-		   running.unlock();
->>>>>>> 18ff9668
-		});
-	      execute.detach();
-	    }
-	  });
-    this->signal_button_release_event().
-      connect(sigc::mem_fun(*this,&Window::OnMouseRelease),false);
+  keybindings_.
+    action_group_menu()->
+    add(Gtk::Action::create("ProjectCompile",
+                            "Compile"),
+        Gtk::AccelKey(keybindings_.config_
+                      .key_map()["compile"]),
+        [this]() {
+          SaveFile();
+          if (running.try_lock()) {
+            std::thread execute([=]() {		  
+                std::string path =  notebook_.CurrentPagePath();
+                int pos = path.find_last_of("/\\");
+                if(pos != std::string::npos){
+                  path.erase(path.begin()+pos,path.end());
+                  terminal_.SetFolderCommand(path);
+                }
+                terminal_.Compile();
+                running.unlock();
+              });
+            execute.detach();
+          }
+        });
+  this->signal_button_release_event().
+    connect(sigc::mem_fun(*this,&Window::OnMouseRelease),false);
   terminal_.Terminal().signal_button_release_event().
     connect(sigc::mem_fun(*this,&Window::OnMouseRelease),false);
 
@@ -150,20 +142,15 @@
     {
     case(Gtk::RESPONSE_OK):
       {
-        std::cout << "Folder selected: " << dialog.get_filename()
-                  << std::endl;
         notebook_.directories().open_folder(dialog.get_filename());
-        std::cout << dialog.get_filename()<< std::endl;
         break;
       }
     case(Gtk::RESPONSE_CANCEL):
       {
-        std::cout << "Cancel clicked." << std::endl;
         break;
       }
     default:
       {
-        std::cout << "Unexpected button clicked." << std::endl;
         break;
       }
     }
@@ -202,19 +189,14 @@
 
   switch (result) {
   case(Gtk::RESPONSE_OK): {
-    std::cout << "Open clicked." << std::endl;
     std::string path = dialog.get_filename();
-
-    std::cout << "File selected: " << path << std::endl;
     notebook_.OnOpenFile(path);
     break;
   }
   case(Gtk::RESPONSE_CANCEL): {
-    std::cout << "Cancel clicked." << std::endl;
     break;
   }
   default: {
-    std::cout << "Unexpected button clicked." << std::endl;
     break;
   }
   }
