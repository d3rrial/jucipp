--- conflicted
+++ resolved
@@ -1,45 +1,27 @@
-<<<<<<< HEAD
-#include "juci.h"
-Window::Window() :
-        window_box_(Gtk::ORIENTATION_HORIZONTAL),
-        menu_(keybindings_) {
-  set_title("juCi++");
-  set_default_size(600, 600);
-  //  window_box_.add(*source_.sourceview());
-  add(window_box_);
-  keybindings_.action_group()->add(Gtk::Action::create("FileQuit",
-                  Gtk::Stock::QUIT),
-          [this]() {
-              OnSystemQuit();
-          });
-  add_accel_group(keybindings_.ui_manager()->get_accel_group());
-  //Add views under here
-  window_box_.pack_start(menu_.view());
-  show_all_children();
-}
-
-std::shared_ptr<Source::Controller> Window::source() {
-  return std::shared_ptr<Source::Controller>(&source_);
-}
-
-void Window::OnSystemQuit() {
-  hide();
-=======
-#include "juci.h"
-
-Window::Window() :
-  window_box_(Gtk::ORIENTATION_HORIZONTAL),
-  menu_(keybindings_) {
-  set_title("example juCi++");
-  set_default_size(600, 600);
-  window_box_.add(source().view());
-  add(window_box_);
-  add_accel_group(keybindings_.ui_manager()->get_accel_group());
-  window_box_.pack_start(menu_.view());
-  show_all_children();
-}
-
-Source::Controller& Window::source() {
-  return source_;
->>>>>>> 19311982
-}+#include "juci.h"
+
+Window::Window() :
+  window_box_(Gtk::ORIENTATION_VERTICAL),
+  menu_(keybindings_) {
+  set_title("juCi++");
+  set_default_size(600, 600);
+  add(window_box_);
+  keybindings_.action_group()->add(Gtk::Action::create("FileQuit",
+                  Gtk::Stock::QUIT),
+          [this]() {
+              OnSystemQuit();
+          });
+
+  add_accel_group(keybindings_.ui_manager()->get_accel_group());
+  window_box_.pack_start(menu_.view(), Gtk::PACK_SHRINK);
+  window_box_.pack_start(source().view());
+  show_all_children();
+}
+
+Source::Controller& Window::source() {
+  return source_;
+}
+
+void Window::OnSystemQuit() {
+  hide();
+}