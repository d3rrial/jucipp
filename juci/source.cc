#include "source.h"
#include <iostream>
#include "sourcefile.h"
#include <boost/property_tree/json_parser.hpp>
#include <fstream>
#include <boost/timer/timer.hpp>

//////////////
//// View ////
//////////////
Source::View::View() {
  //  std::cout << "View constructor run" << std::endl;
  override_font(Pango::FontDescription("Monospace"));
}
// Source::View::UpdateLine
// returns the new line
string Source::View::UpdateLine() {
  Gtk::TextIter line(get_buffer()->get_insert()->get_iter());
  // std::cout << line.get_line() << std::endl;
  // for each word --> check what it is --> apply appropriate tag
  return "";
}

string Source::View::GetLine(const Gtk::TextIter &begin) {
  Gtk::TextIter end(begin);
  while (!end.ends_line())
    end++;
  return begin.get_text(end);
}

// Source::View::ApplyTheme()
// Applies theme in textview
void Source::View::ApplyConfig(const Source::Config &config) {
  for (auto &item : config.tagtable()) {
    //    std::cout << "Apply: f: " << item.first << ", s: " <<
    //      item.second << std::endl;
    get_buffer()->create_tag(item.first)->property_foreground() = item.second;
  }
}

<<<<<<< HEAD
void Source::View::OnOpenFile(std::vector<clang::SourceLocation> &locations,
           const Source::Theme &theme) {
  /*  ApplyTheme(theme);
=======
void Source::View::OnOpenFile(std::vector<Clang::SourceLocation> &locations,
           const Source::Config &config) {
  ApplyConfig(config);
>>>>>>> e49bb5de
  Glib::RefPtr<Gtk::TextBuffer> buffer = get_buffer();
  for (auto &loc : locations) {
    string type = std::to_string(loc.kind());
    try {
      config.typetable().at(type);
    } catch (std::exception) {
      continue;
    }

    int linum_start = loc.line_number_begin();
    int linum_end = loc.line_number_end();
    int begin = loc.begin();
    int end = loc.end();
    if (end < 0) end = 0;
    if (begin < 0) begin = 0;

    // std::cout << "Libc: ";
    // std::cout << "type: " << type;
    // std::cout << " linum_s: " << linum_start+1 << " linum_e: " << linum_end+1;
    // std::cout << ", begin: " << begin << ", end: " << end  << std::endl;

    Gtk::TextIter begin_iter = buffer->get_iter_at_line_offset(linum_start,
                                                               begin);
    Gtk::TextIter end_iter  = buffer->get_iter_at_line_offset(linum_end, end);
    //    std::cout << get_buffer()->get_text(begin_iter, end_iter) << std::endl;
    if (begin_iter.get_line() ==  end_iter.get_line()) {
        buffer->apply_tag_by_name(config.typetable().at(type),
                                  begin_iter, end_iter);
    }
    }*/
}


// Source::View::Config::Config(Config &config)
// copy-constructor
Source::Config::Config(const Source::Config &original) {
  SetTagTable(original.tagtable());
  SetTypeTable(original.typetable());
}

Source::Config::Config(){}

// Source::View::Config::tagtable()
// returns a const refrence to the tagtable
const std::unordered_map<string, string>& Source::Config::tagtable() const {
  return tagtable_;
}

// Source::View::Config::tagtable()
// returns a const refrence to the tagtable
const std::unordered_map<string, string>& Source::Config::typetable() const {
  return typetable_;
}


void Source::Config::InsertTag(const string &key, const string &value) {
  tagtable_[key] = value;
}
// Source::View::Config::SetTagTable()
// sets the tagtable for the view
void Source::Config::SetTypeTable(
                        const std::unordered_map<string, string> &typetable) {
  typetable_ = typetable;
}

void Source::Config::InsertType(const string &key, const string &value) {
  typetable_[key] = value;
}
// Source::View::Config::SetTagTable()
// sets the tagtable for the view
void Source::Config::SetTagTable(
                        const std::unordered_map<string, string> &tagtable) {
  tagtable_ = tagtable;
}

///////////////
//// Model ////
///////////////
<<<<<<< HEAD
Source::Model::Model() :
  theme_() {
  /*
=======
/*Source::Model::Model() {
>>>>>>> e49bb5de
  std::cout << "Model constructor run" << std::endl;
  boost::property_tree::ptree pt;
  boost::property_tree::json_parser::read_json("config.json", pt);
  for ( auto &i : pt ) {
    boost::property_tree::ptree props =  pt.get_child(i.first);
    for (auto &pi : props) {
      if (i.first.compare("syntax")) {  // checks the config-file
        config_.InsertTag(pi.first, pi.second.get_value<std::string>());
        //  std::cout << "inserting tag. " << pi.first << pi.second.get_value<std::string>() << std::endl;
      }
      if (i.first.compare("colors")) {  // checks the config-file
        config_.InsertType(pi.first, pi.second.get_value<std::string>());
        //   std::cout << "inserting type. " << pi.first << pi.second.get_value<std::string>() << std::endl;
      }
    }
    }
}*/

Source::Model::Model(const Source::Config &config) :
  config_(config) {
}

Source::Config& Source::Model::config() {
  return config_;
}

const string Source::Model::filepath() {
  return filepath_;
}

void Source::Model::SetFilePath(const string &filepath) {
  filepath_ = filepath;
}

void Source::Model::
SetSourceLocations(const std::vector<clang::SourceLocation> &locations) {
  locations_ = locations;
}
////////////////////
//// Controller ////
////////////////////

// Source::Controller::Controller()
// Constructor for Controller
<<<<<<< HEAD
Source::Controller::Controller() {
  // std::cout << "Controller constructor run" << std::endl;
=======
Source::Controller::Controller(const Source::Config &config) :
  model_(config) {
>>>>>>> e49bb5de
  view().get_buffer()->signal_changed().connect([this](){
      this->OnLineEdit();
    });
}

/*Source::Controller::Controller(){
  //std::cout << "Controller constructor run" << std::endl;
 
  view().get_buffer()->signal_changed().connect([this](){
      this->OnLineEdit();
    });
    }*/
// Source::Controller::view()
// return shared_ptr to the view
Source::View& Source::Controller::view() {
  return view_;
}
// Source::Controller::model()
// return shared_ptr to the model()
Source::Model& Source::Controller::model() {
  return model_;
}
// Source::Controller::OnLineEdit()
// fired when a line in the buffer is edited
void Source::Controller::OnLineEdit() {
  view().UpdateLine();
}

void Source::Controller::OnNewEmptyFile() {
  string filename("/tmp/juci_t");
  sourcefile s(filename);
  model().SetFilePath(filename);
  s.save("");
}

<<<<<<< HEAD
void Source::Controller::OnOpenFile(const string &filepath) {
  sourcefile s(filepath);
  buffer()->set_text(s.get_content());
  int start_offset = buffer()->begin().get_offset();
  int end_offset = buffer()->end().get_offset();



  std::string project_path =
    filepath.substr(0, filepath.find_last_of('/'));


  clang::CompilationDatabase db(project_path);
  clang::CompileCommands commands(filepath, &db);
  std::vector<clang::CompileCommand> cmds = commands.get_commands();
  std::vector<const char*> arguments;
  for (auto &i : cmds) {
    std::vector<std::string> lol = i.get_command_as_args();
    for (int a = 1; a < lol.size()-4; a++) {
      arguments.emplace_back(lol[a].c_str());
    }
  }
  boost::timer::auto_cpu_timer timer;
  clang::TranslationUnit tu(true, filepath, arguments);
  timer.~auto_cpu_timer();
  boost::timer::auto_cpu_timer timer2;
  clang::SourceLocation start(&tu, filepath, start_offset);
  clang::SourceLocation end(&tu, filepath, end_offset);
  clang::SourceRange range(&start, &end);
  clang::Tokens tokens(&tu, &range);
  std::vector<clang::Token> tks = tokens.tokens();

  for (auto &t : tks) {
    clang::SourceLocation loc = t.get_source_location(&tu);
    unsigned line;
    unsigned column;
    loc.get_location_info(NULL, &line, &column, NULL);
  }

  timer2.~auto_cpu_timer();
  //  std::cout << t.elapsed().user << std::endl;
  //  model().SetSourceLocations(tu.getSourceLocations());
  //  view().OnOpenFile(model().getSourceLocations(), model().theme());
=======
void Source::Controller::OnOpenFile(const string &filename) {
  sourcefile s(filename);
  view().get_buffer()->set_text(s.get_content());
  int linums = view().get_buffer()->end().get_line();
  int offset = view().get_buffer()->end().get_line_offset();
  Clang::TranslationUnit tu(filename.c_str(), linums, offset);
  model().SetSourceLocations(tu.getSourceLocations());
  view().OnOpenFile(model().getSourceLocations(), model().config());
>>>>>>> e49bb5de
}

Glib::RefPtr<Gtk::TextBuffer> Source::Controller::buffer() {
  return view().get_buffer();
}<|MERGE_RESOLUTION|>--- conflicted
+++ resolved
@@ -38,15 +38,9 @@
   }
 }
 
-<<<<<<< HEAD
-void Source::View::OnOpenFile(std::vector<clang::SourceLocation> &locations,
-           const Source::Theme &theme) {
-  /*  ApplyTheme(theme);
-=======
 void Source::View::OnOpenFile(std::vector<Clang::SourceLocation> &locations,
-           const Source::Config &config) {
+                              const Source::Config &config) {
   ApplyConfig(config);
->>>>>>> e49bb5de
   Glib::RefPtr<Gtk::TextBuffer> buffer = get_buffer();
   for (auto &loc : locations) {
     string type = std::to_string(loc.kind());
@@ -73,10 +67,10 @@
     Gtk::TextIter end_iter  = buffer->get_iter_at_line_offset(linum_end, end);
     //    std::cout << get_buffer()->get_text(begin_iter, end_iter) << std::endl;
     if (begin_iter.get_line() ==  end_iter.get_line()) {
-        buffer->apply_tag_by_name(config.typetable().at(type),
-                                  begin_iter, end_iter);
+      buffer->apply_tag_by_name(config.typetable().at(type),
+                                begin_iter, end_iter);
     }
-    }*/
+  }
 }
 
 
@@ -108,7 +102,7 @@
 // Source::View::Config::SetTagTable()
 // sets the tagtable for the view
 void Source::Config::SetTypeTable(
-                        const std::unordered_map<string, string> &typetable) {
+                                  const std::unordered_map<string, string> &typetable) {
   typetable_ = typetable;
 }
 
@@ -118,38 +112,13 @@
 // Source::View::Config::SetTagTable()
 // sets the tagtable for the view
 void Source::Config::SetTagTable(
-                        const std::unordered_map<string, string> &tagtable) {
+                                 const std::unordered_map<string, string> &tagtable) {
   tagtable_ = tagtable;
 }
 
 ///////////////
 //// Model ////
 ///////////////
-<<<<<<< HEAD
-Source::Model::Model() :
-  theme_() {
-  /*
-=======
-/*Source::Model::Model() {
->>>>>>> e49bb5de
-  std::cout << "Model constructor run" << std::endl;
-  boost::property_tree::ptree pt;
-  boost::property_tree::json_parser::read_json("config.json", pt);
-  for ( auto &i : pt ) {
-    boost::property_tree::ptree props =  pt.get_child(i.first);
-    for (auto &pi : props) {
-      if (i.first.compare("syntax")) {  // checks the config-file
-        config_.InsertTag(pi.first, pi.second.get_value<std::string>());
-        //  std::cout << "inserting tag. " << pi.first << pi.second.get_value<std::string>() << std::endl;
-      }
-      if (i.first.compare("colors")) {  // checks the config-file
-        config_.InsertType(pi.first, pi.second.get_value<std::string>());
-        //   std::cout << "inserting type. " << pi.first << pi.second.get_value<std::string>() << std::endl;
-      }
-    }
-    }
-}*/
-
 Source::Model::Model(const Source::Config &config) :
   config_(config) {
 }
@@ -176,25 +145,13 @@
 
 // Source::Controller::Controller()
 // Constructor for Controller
-<<<<<<< HEAD
-Source::Controller::Controller() {
-  // std::cout << "Controller constructor run" << std::endl;
-=======
 Source::Controller::Controller(const Source::Config &config) :
   model_(config) {
->>>>>>> e49bb5de
   view().get_buffer()->signal_changed().connect([this](){
       this->OnLineEdit();
     });
 }
 
-/*Source::Controller::Controller(){
-  //std::cout << "Controller constructor run" << std::endl;
- 
-  view().get_buffer()->signal_changed().connect([this](){
-      this->OnLineEdit();
-    });
-    }*/
 // Source::Controller::view()
 // return shared_ptr to the view
 Source::View& Source::Controller::view() {
@@ -218,18 +175,14 @@
   s.save("");
 }
 
-<<<<<<< HEAD
 void Source::Controller::OnOpenFile(const string &filepath) {
   sourcefile s(filepath);
   buffer()->set_text(s.get_content());
   int start_offset = buffer()->begin().get_offset();
   int end_offset = buffer()->end().get_offset();
 
-
-
   std::string project_path =
     filepath.substr(0, filepath.find_last_of('/'));
-
 
   clang::CompilationDatabase db(project_path);
   clang::CompileCommands commands(filepath, &db);
@@ -262,16 +215,6 @@
   //  std::cout << t.elapsed().user << std::endl;
   //  model().SetSourceLocations(tu.getSourceLocations());
   //  view().OnOpenFile(model().getSourceLocations(), model().theme());
-=======
-void Source::Controller::OnOpenFile(const string &filename) {
-  sourcefile s(filename);
-  view().get_buffer()->set_text(s.get_content());
-  int linums = view().get_buffer()->end().get_line();
-  int offset = view().get_buffer()->end().get_line_offset();
-  Clang::TranslationUnit tu(filename.c_str(), linums, offset);
-  model().SetSourceLocations(tu.getSourceLocations());
-  view().OnOpenFile(model().getSourceLocations(), model().config());
->>>>>>> e49bb5de
 }
 
 Glib::RefPtr<Gtk::TextBuffer> Source::Controller::buffer() {
