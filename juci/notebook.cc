#include "notebook.h"


Notebook::View::View() :
  view_(Gtk::ORIENTATION_VERTICAL){

}
Gtk::Box& Notebook::View::view() {
  view_.pack_start(notebook_);
  return view_;
}
Notebook::Controller::Controller(Keybindings::Controller& keybindings){
<<<<<<< HEAD
  scrolledwindow_vec_.push_back(new Gtk::ScrolledWindow());
  source_vec_.push_back(new Source::Controller);
  scrolledwindow_vec_.back()->add(source_vec_.back()->view());
  source_vec_.back()->OnNewEmptyFile();
  view_.notebook().append_page(*scrolledwindow_vec_.back(), "juCi++");


=======
  refClipboard = Gtk::Clipboard::get();
>>>>>>> 07b6fb71
  keybindings.action_group_menu()->add(Gtk::Action::create("FileMenu",
							   Gtk::Stock::FILE));
  /* File->New files */
  keybindings.action_group_menu()->add(Gtk::Action::create("FileNew", "New"));
  keybindings.action_group_menu()->add(Gtk::Action::create("FileNewStandard",
							   Gtk::Stock::NEW,
							   "New empty file",
							   "Create a new file"),
				       [this]() {
					 OnFileNewEmptyfile();
				       });
  keybindings.action_group_menu()->add(Gtk::Action::create("FileNewCC",
							   "New cc file"),
				       Gtk::AccelKey("<control><alt>c"),
				       [this]() {
					 OnFileNewCCFile();
				       });
  keybindings.action_group_menu()->add(Gtk::Action::create("FileNewH",
							   "New h file"),
				       Gtk::AccelKey("<control><alt>h"),
				       [this]() {
					 OnFileNewHeaderFile();
				       });
  keybindings.action_group_menu()->add(Gtk::Action::create("WindowCloseTab",
							   "Close tab"),
				       Gtk::AccelKey("<control>w"),
				       [this]() {
					 OnCloseCurrentPage();
				       });
  keybindings.action_group_menu()->add(Gtk::Action::create("EditFind",
							   Gtk::Stock::FIND),
				       [this]() {
					 //TODO(Oyvang, Zalox, Forgi)Create function OnEditFind();
				       });
  keybindings.action_group_menu()->add(Gtk::Action::create("EditCopy",
							   Gtk::Stock::COPY),  
				       [this]() {
					 OnEditCopy();
				       });
  keybindings.action_group_menu()->add(Gtk::Action::create("EditCut",
							   Gtk::Stock::CUT),
				       [this]() {
					 OnEditCut();
				       });
  keybindings.action_group_menu()->add(Gtk::Action::create("EditPaste",
							   Gtk::Stock::PASTE),
				       [this]() {
					 OnEditPaste();
				       });
  entry_.view_.entry().signal_activate().connect(
						 [this]() {
						   OnNewPage(entry_.view_.entry().get_text());
						   entry_.OnHideEntries();
						 });
}//Constructor
Gtk::Box& Notebook::Controller::view() {
  return view_.view();
}
Gtk::Box& Notebook::Controller::entry_view(){
  return entry_.view();
}
void Notebook::Controller::OnNewPage(std::string name) {
  scrolledwindow_vec_.push_back(new Gtk::ScrolledWindow());
  source_vec_.push_back(new Source::Controller);
  scrolledwindow_vec_.back()->add(source_vec_.back()->view());
  source_vec_.back()->OnNewEmptyFile();
  view_.notebook().append_page(*scrolledwindow_vec_.back(), name);
  view_.notebook().show_all_children();
  view_.notebook().set_focus_child(*scrolledwindow_vec_.back());
  view_.notebook().set_current_page(view_.notebook().get_n_pages()-1);
}
void Notebook::Controller::OnCloseCurrentPage() {
  //TODO (oyvang, zalox, forgi) Save a temp file, in case you close one you dont want to close?
  int page = view_.notebook().get_current_page();
  view_.notebook().remove_page(page);
  delete source_vec_.at(page);
  delete scrolledwindow_vec_.at(page);
  source_vec_.erase(source_vec_.begin()+ page);
  scrolledwindow_vec_.erase(scrolledwindow_vec_.begin()+page);
}
void Notebook::Controller::OnFileNewEmptyfile() {
  entry_.OnShowSetFilenName("");
}
void Notebook::Controller::OnFileNewCCFile() {
  entry_.OnShowSetFilenName(".cc");
}
void Notebook::Controller::OnFileNewHeaderFile() {
  entry_.OnShowSetFilenName(".h");
}
void Notebook::Controller::OnEditCopy() {
  if(view_.notebook().get_n_pages()!=0){
    int source_pos = view_.notebook().get_current_page();
    Glib::RefPtr<Gtk::TextBuffer> buffer = source_vec_.at(source_pos)
      ->view().get_buffer();
    buffer->copy_clipboard(refClipboard);
  }
}
void Notebook::Controller::OnEditPaste() {
  if(view_.notebook().get_n_pages()!=0){
    int source_pos = view_.notebook().get_current_page();
    Glib::RefPtr<Gtk::TextBuffer> buffer = source_vec_.at(source_pos)
      ->view().get_buffer();
    buffer->paste_clipboard(refClipboard);
  }
}
void Notebook::Controller::OnEditCut() {
  if(view_.notebook().get_n_pages()!=0){
    int source_pos = view_.notebook().get_current_page();
    Glib::RefPtr<Gtk::TextBuffer> buffer = source_vec_.at(source_pos)
      ->view().get_buffer();
    buffer->cut_clipboard(refClipboard);
  }
}




<|MERGE_RESOLUTION|>--- conflicted
+++ resolved
@@ -10,71 +10,72 @@
   return view_;
 }
 Notebook::Controller::Controller(Keybindings::Controller& keybindings){
-<<<<<<< HEAD
+
   scrolledwindow_vec_.push_back(new Gtk::ScrolledWindow());
   source_vec_.push_back(new Source::Controller);
   scrolledwindow_vec_.back()->add(source_vec_.back()->view());
   source_vec_.back()->OnNewEmptyFile();
   view_.notebook().append_page(*scrolledwindow_vec_.back(), "juCi++");
+  refClipboard = Gtk::Clipboard::get();
 
-
-=======
-  refClipboard = Gtk::Clipboard::get();
->>>>>>> 07b6fb71
   keybindings.action_group_menu()->add(Gtk::Action::create("FileMenu",
-							   Gtk::Stock::FILE));
+                                                           Gtk::Stock::FILE));
   /* File->New files */
-  keybindings.action_group_menu()->add(Gtk::Action::create("FileNew", "New"));
+  keybindings.action_group_menu()->add(Gtk::Action::create("FileOpenFile",
+                                                           Gtk::Stock::OPEN),
+                                       [this]() {
+                                         OnOpenFile();
+                                       });
   keybindings.action_group_menu()->add(Gtk::Action::create("FileNewStandard",
-							   Gtk::Stock::NEW,
-							   "New empty file",
-							   "Create a new file"),
-				       [this]() {
-					 OnFileNewEmptyfile();
-				       });
+                                                           Gtk::Stock::NEW,
+                                                           "New empty file",
+                                                           "Create a new file"),
+                                       [this]() {
+                                         OnFileNewEmptyfile();
+                                       });
   keybindings.action_group_menu()->add(Gtk::Action::create("FileNewCC",
-							   "New cc file"),
-				       Gtk::AccelKey("<control><alt>c"),
-				       [this]() {
-					 OnFileNewCCFile();
-				       });
+                                                           "New cc file"),
+                                       Gtk::AccelKey("<control><alt>c"),
+                                       [this]() {
+                                         OnFileNewCCFile();
+                                       });
   keybindings.action_group_menu()->add(Gtk::Action::create("FileNewH",
-							   "New h file"),
-				       Gtk::AccelKey("<control><alt>h"),
-				       [this]() {
-					 OnFileNewHeaderFile();
-				       });
+                                                           "New h file"),
+                                       Gtk::AccelKey("<control><alt>h"),
+                                       [this]() {
+                                         OnFileNewHeaderFile();
+                                       });
   keybindings.action_group_menu()->add(Gtk::Action::create("WindowCloseTab",
-							   "Close tab"),
-				       Gtk::AccelKey("<control>w"),
-				       [this]() {
-					 OnCloseCurrentPage();
-				       });
+                                                           "Close tab"),
+                                       Gtk::AccelKey("<control>w"),
+                                       [this]() {
+                                         OnCloseCurrentPage();
+                                       });
   keybindings.action_group_menu()->add(Gtk::Action::create("EditFind",
-							   Gtk::Stock::FIND),
-				       [this]() {
-					 //TODO(Oyvang, Zalox, Forgi)Create function OnEditFind();
-				       });
+                                                           Gtk::Stock::FIND),
+                                       [this]() {
+                                         //TODO(Oyvang, Zalox, Forgi)Create function OnEditFind();
+                                       });
   keybindings.action_group_menu()->add(Gtk::Action::create("EditCopy",
-							   Gtk::Stock::COPY),  
-				       [this]() {
-					 OnEditCopy();
-				       });
+                                                           Gtk::Stock::COPY),  
+                                       [this]() {
+                                         OnEditCopy();
+                                       });
   keybindings.action_group_menu()->add(Gtk::Action::create("EditCut",
-							   Gtk::Stock::CUT),
-				       [this]() {
-					 OnEditCut();
-				       });
+                                                           Gtk::Stock::CUT),
+                                       [this]() {
+                                         OnEditCut();
+                                       });
   keybindings.action_group_menu()->add(Gtk::Action::create("EditPaste",
-							   Gtk::Stock::PASTE),
-				       [this]() {
-					 OnEditPaste();
-				       });
+                                                           Gtk::Stock::PASTE),
+                                       [this]() {
+                                         OnEditPaste();
+                                       });
   entry_.view_.entry().signal_activate().connect(
-						 [this]() {
-						   OnNewPage(entry_.view_.entry().get_text());
-						   entry_.OnHideEntries();
-						 });
+                                                 [this]() {
+                                                   OnNewPage(entry_.view_.entry().get_text());
+                                                   entry_.OnHideEntries();
+                                                 });
 }//Constructor
 Gtk::Box& Notebook::Controller::view() {
   return view_.view();
@@ -135,6 +136,9 @@
   }
 }
 
+void Notebook::Controller::OnOpenFile() {
+  std::cout << "fired" << std::endl;
+}
 
 
 
