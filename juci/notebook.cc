--- conflicted
+++ resolved
@@ -5,27 +5,16 @@
   cc_extension_ = ".cc";
   h_extension_  = ".h";
   scrollvalue_ = 20;
-};
+}
 Notebook::View::View(){
   view_.pack_start(notebook_);  
 }
 
-<<<<<<< HEAD
 Notebook::Controller::Controller(Keybindings::Controller& keybindings,
-				 const Source::Config &source_cfg) { 
-  scrolledwindow_vec_.push_back(new Gtk::ScrolledWindow());
-  source_vec_.push_back(new Source::Controller(source_cfg));
-  scrolledwindow_vec_.back()->add(source_vec_.back()->view());
-  source_vec_.back()->OnNewEmptyFile();
-  notebook().append_page(*scrolledwindow_vec_.back(), "juCi++");
-  notebook().set_focus_child(*scrolledwindow_vec_.back());
-  refClipboard = Gtk::Clipboard::get();
-=======
-Notebook::Controller::Controller(Keybindings::Controller& keybindings) {
+				 Source::Config& source_cfg) :
+source_config_(source_cfg) { 
   OnNewPage("juCi++");
   refClipboard_ = Gtk::Clipboard::get();
-  
->>>>>>> bcd75be1
   keybindings.action_group_menu()->add(Gtk::Action::create("FileMenu",
                                                            Gtk::Stock::FILE));
   /* File->New files */
@@ -161,16 +150,6 @@
 
 
 void Notebook::Controller::OnNewPage(std::string name) {
-<<<<<<< HEAD
-  scrolledwindow_vec_.push_back(new Gtk::ScrolledWindow());
-  source_vec_.push_back(new Source::Controller(source_config_));
-  scrolledwindow_vec_.back()->add(source_vec_.back()->view());
-  source_vec_.back()->OnNewEmptyFile();
-  notebook().append_page(*scrolledwindow_vec_.back(), name);
-  notebook().show_all_children();
-  notebook().set_focus_child(*scrolledwindow_vec_.back());
-  notebook().set_current_page(pages()-1);
-=======
   OnCreatePage();
   std::cout << "oppretta pages" << std::endl;
   text_vec_.back()->OnNewEmptyFile();
@@ -178,7 +157,6 @@
   Notebook().show_all_children();
   Notebook().set_current_page(Pages()-1);
   Notebook().set_focus_child(text_vec_.at(Pages()-1)->view()); 
->>>>>>> bcd75be1
 }
 
 void Notebook::Controller::OnOpenFile(std::string path) {
@@ -193,11 +171,8 @@
 }
 
 void Notebook::Controller::OnCreatePage(){
-  text_vec_.push_back(new Source::Controller);
-  std::string temp = "TEXT ";
-  temp += text_vec_.size();
-  text_vec_.back()->view().set_name(temp);
-  linenumbers_vec_.push_back(new Source::Controller);
+  text_vec_.push_back(new Source::Controller(source_config())); // add arguments
+  linenumbers_vec_.push_back(new Source::Controller(source_config())); // add arguments
   scrolledline_vec_.push_back(new Gtk::ScrolledWindow());
   scrolledtext_vec_.push_back(new Gtk::ScrolledWindow());
   editor_vec_.push_back(new Gtk::HBox());
@@ -258,21 +233,6 @@
   }
 }
 
-<<<<<<< HEAD
-void Notebook::Controller::OnOpenFile(std::string path) {
-  scrolledwindow_vec_.push_back(new Gtk::ScrolledWindow());
-  source_vec_.push_back(new Source::Controller(source_config_));
-  scrolledwindow_vec_.back()->add(source_vec_.back()->view());
-  source_vec_.back()->OnOpenFile(path);
-  unsigned pos = path.find_last_of("/\\");
-  notebook().append_page(*scrolledwindow_vec_.back(), path.substr(pos+1));
-  notebook().show_all_children();
-  notebook().set_focus_child(*scrolledwindow_vec_.back());
-  notebook().set_current_page(pages()-1);
-}
-
-=======
->>>>>>> bcd75be1
 std::string Notebook::Controller::GetCursorWord(){
   int page = CurrentPage();
   std::string word;
@@ -297,7 +257,7 @@
 void Notebook::Controller::OnEditSearch() {
   search_match_end_ =
     Buffer(text_vec_.at(CurrentPage()))->get_iter_at_offset(0);
-  entry_.OnShowSearch(GetCursorWord());   
+  entry_.OnShowSearch(GetCursorWord());
 }
 
 void Notebook::Controller::Search(bool forward){
