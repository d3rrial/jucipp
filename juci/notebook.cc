#include "notebook.h"

Notebook::Model::Model() {
  cc_extension_ = ".cc";
  h_extension_  = ".h";
  scrollvalue_ = 50;
};

Notebook::View::View(){
  view_.pack2(notebook_);
  view_.set_position(120);
}

Notebook::Controller::Controller(Keybindings::Controller& keybindings,
				 Source::Config& source_cfg,
                                 Directories::Config& dir_cfg) :
  source_config_(source_cfg),
  directories_(dir_cfg) { 
  OnNewPage("juCi++");
  refClipboard_ = Gtk::Clipboard::get();
  view().pack1(directories_.widget(),true,true);
  CreateKeybindings(keybindings);
 
}//  Constructor

<<<<<<< HEAD
  keybindings.action_group_menu()->add(Gtk::Action::create("FileNewStandard",
                                                           Gtk::Stock::NEW,
                                                           "New empty file",
                                                           "Create a new file"),
                                       [this]() {
					 is_new_file_ = true;
                                         OnFileNewEmptyfile();
                                       });
  keybindings.action_group_menu()->add(Gtk::Action::create("FileNewCC",
                                                           "New cc file"),
                                       Gtk::AccelKey(keybindings.config_
						     .key_map()["new_cc_file"]),
                                       [this]() {
					 is_new_file_ = true;
                                         // OnFileNewCCFile();
                                         OnOpenFile("/home/zalox/bachelor/juci/juci/source.cc");
                                       });
  keybindings.action_group_menu()->add(Gtk::Action::create("FileNewH",
                                                           "New h file"),
                                       Gtk::AccelKey(keybindings.config_
						     .key_map()["new_h_file"]),
                                       [this]() {
					 is_new_file_ = true;
                                         OnFileNewHeaderFile();
                                       });
  keybindings.action_group_menu()->add(Gtk::Action::create("WindowCloseTab",
                                                           "Close tab"),
                                       Gtk::AccelKey(keybindings.config_
						     .key_map()["close_tab"]),
                                       [this]() {
                                         OnCloseCurrentPage();
                                       });
  keybindings.action_group_menu()->add(Gtk::Action::create("EditFind",
                                                           Gtk::Stock::FIND),
                                       [this]() {
					 is_new_file_ = false;
					 OnEditSearch();
		       //TODO(Oyvang, Zalox, Forgi)Create function OnEditFind();
                                       });
  keybindings.action_group_menu()->add(Gtk::Action::create("EditCopy",
                                                           Gtk::Stock::COPY),  
                                       [this]() {
                                         OnEditCopy();
                                       });
  keybindings.action_group_menu()->add(Gtk::Action::create("EditCut",
                                                           Gtk::Stock::CUT),
                                       [this]() {
                                         OnEditCut();
                                       });
  keybindings.action_group_menu()->add(Gtk::Action::create("EditPaste",
                                                           Gtk::Stock::PASTE),
                                       [this]() {
                                         OnEditPaste();
                                       });
  entry_.view_.entry().signal_activate().connect(
                                                 [this]() {
						   if(is_new_file_){
						     OnNewPage(entry_.text());
						     entry_.OnHideEntries(is_new_file_);
						   }else{
						     Search(true);
						   }
                                                 });
  entry_.button_apply().signal_clicked().connect(
						 [this]() {   
						   OnNewPage(entry_.text());
						   entry_.OnHideEntries(is_new_file_);  
						 });
  entry_.button_close().signal_clicked().connect(
						 [this]() {   
						   entry_.OnHideEntries(is_new_file_);  
						 });
  entry_.button_next().signal_clicked().connect(
						[this]() {   
						  Search(true); 
						});
  entry_.button_prev().signal_clicked().connect(
						[this]() {   
						  Search(false); 
						});
=======
void Notebook::Controller::CreateKeybindings(Keybindings::Controller
					     &keybindings){
  directories().m_TreeView.signal_row_activated()
    .connect(sigc::mem_fun(*this,
                           &Notebook::Controller::OnDirectoryNavigation));
  
  keybindings.action_group_menu()->
    add(Gtk::Action::create("FileMenu",
			    Gtk::Stock::FILE));
>>>>>>> 7eeb0470

  keybindings.action_group_menu()->
    add(Gtk::Action::create("FileNewStandard",
			    Gtk::Stock::NEW,
			    "New empty file",
			    "Create a new file"),
	[this]() {
	  is_new_file_ = true;
	  OnFileNewEmptyfile();
	});
  keybindings.action_group_menu()->
    add(Gtk::Action::create("FileNewCC",
			    "New cc file"),
	Gtk::AccelKey(keybindings.config_
		      .key_map()["new_cc_file"]),
	[this]() {
	  is_new_file_ = true;
	  OnFileNewCCFile();
	});
  keybindings.action_group_menu()->
    add(Gtk::Action::create("FileNewH",
			    "New h file"),
	Gtk::AccelKey(keybindings.config_
		      .key_map()["new_h_file"]),
	[this]() {
	  is_new_file_ = true;
	  OnFileNewHeaderFile();
	});
  keybindings.action_group_menu()->
    add(Gtk::Action::create("WindowCloseTab",
			    "Close tab"),
	Gtk::AccelKey(keybindings.config_
		      .key_map()["close_tab"]),
	[this]() {
	  OnCloseCurrentPage();
	});
  keybindings.action_group_menu()->
    add(Gtk::Action::create("EditFind",
			    Gtk::Stock::FIND),
	[this]() {
	  is_new_file_ = false;
	  OnEditSearch();
	  //TODO(Oyvang, Zalox, Forgi)Create function OnEditFind();
	});
  keybindings.action_group_menu()->
    add(Gtk::Action::create("EditCopy",
			    Gtk::Stock::COPY),  
	[this]() {
	  OnEditCopy();
	});
  keybindings.action_group_menu()->
    add(Gtk::Action::create("EditCut",
			    Gtk::Stock::CUT),
	[this]() {
	  OnEditCut();
	});
  keybindings.action_group_menu()->
    add(Gtk::Action::create("EditPaste",
			    Gtk::Stock::PASTE),
	[this]() {
	  OnEditPaste();
	});
  keybindings.action_group_hidden()->
    add(Gtk::Action::create("EditPaste",
			    Gtk::Stock::PASTE),
	[this]() {
	  OnEditPaste();
	});
  entry_.view_.entry().signal_activate().
    connect(
	    [this]() {
	      if(is_new_file_){
		OnNewPage(entry_.text());
		entry_.OnHideEntries(is_new_file_);
	      }else{
		Search(true);
	      }
	    });
  entry_.button_apply().signal_clicked().
    connect(
	    [this]() {   
	      OnNewPage(entry_.text());
	      entry_.OnHideEntries(is_new_file_);  
	    });
  entry_.button_close().signal_clicked().
    connect(
	    [this]() {   
	      entry_.OnHideEntries(is_new_file_);  
	    });
  entry_.button_next().signal_clicked().
    connect(
	    [this]() {   
	      Search(true); 
	    });
  entry_.button_prev().signal_clicked().
    connect(
	    [this]() {   
	      Search(false); 
	    });
}

void Notebook::Controller::GeneratePopup(std::vector<string> items){
  Gtk::ScrolledWindow popup_scroll_;
  Gtk::ListViewText listview_(1,false,Gtk::SelectionMode::SELECTION_SINGLE);
  Gtk::Dialog popup_("",true);
  listview_.set_enable_search(false);
  listview_.set_hscroll_policy(Gtk::ScrollablePolicy::SCROLL_NATURAL);
  listview_.set_activate_on_single_click(true);
  listview_.signal_row_activated().
    connect([this, &listview_, &popup_](const Gtk::TreeModel::Path& path,
					Gtk::TreeViewColumn*) {
	      std::string t = listview_.get_text(listview_.get_selected()[0]);
	      CurrentTextView().get_buffer()->insert_at_cursor(t);
	      popup_.response(Gtk::RESPONSE_DELETE_EVENT); 
	    });
  for (auto &i : items) listview_.append(i);
  listview_.set_headers_visible(false);
  popup_scroll_.add(listview_); 
  popup_.get_vbox()->pack_start(popup_scroll_);
  popup_.set_size_request(80,80);
  popup_.show_all();
  Gdk::Rectangle temp1, temp2;
  CurrentTextView().
    get_cursor_locations(
			 CurrentTextView().
			 get_buffer()->get_insert()->
			 get_iter(), temp1, temp2);


  int x = temp1.get_x();
  int y = temp1.get_y();
  text_vec_.at(CurrentPage())->
    view().buffer_to_window_coords(
				   Gtk::TextWindowType::TEXT_WINDOW_WIDGET,
				   temp2.get_x(),
				   temp2.get_y(),
				   x, y);


  int widht = Notebook().get_width()-88;
  int height = Notebook().get_height()-180;
  if(x>widht){
    x = widht;  }
  if(y>height){
    y =height;
  }
  popup_.move(x, y+88);
  popup_.run();
}

bool Notebook::Controller::ScrollEventCallback(GdkEventScroll* scroll_event) {
  int page = CurrentPage();
  int direction_y = scroll_event->delta_y;
  int direction_x = scroll_event->delta_x;

  Glib::RefPtr<Gtk::Adjustment> adj =
    scrolledtext_vec_.at(page)->
    get_vscrollbar()->get_adjustment();
  if ( direction_y != 0 ) {
    int dir_val = direction_y==-1?-model_.scrollvalue_:+model_.scrollvalue_; 
    adj->set_value(adj->get_value()+dir_val);
    text_vec_.at(page)->view().set_vadjustment(adj);
    linenumbers_vec_.at(page)->view().set_vadjustment(adj);
  }
  return true;
}
Notebook::Controller::~Controller() {
  for (auto &i : text_vec_) delete i;
  for (auto &i : linenumbers_vec_) delete i;
  for (auto &i : editor_vec_) delete i;
  for (auto &i : scrolledtext_vec_) delete i;
  for (auto &i : scrolledline_vec_) delete i;
}

Gtk::Paned& Notebook::Controller::view() {
  return view_.view();
}
Gtk::Box& Notebook::Controller::entry_view() {
  return entry_.view();
}

void Notebook::Controller::OnNewPage(std::string name) {
  OnCreatePage();
  text_vec_.back()->OnNewEmptyFile();
  Notebook().append_page(*editor_vec_.back(), name);
  Notebook().show_all_children();
  Notebook().set_current_page(Pages()-1);
  Notebook().set_focus_child(text_vec_.at(Pages()-1)->view()); 
}

void Notebook::Controller::OnOpenFile(std::string path) {
  OnCreatePage();
  text_vec_.back()->OnOpenFile(path);
  unsigned pos = path.find_last_of("/\\");
  Notebook().append_page(*editor_vec_.back(), path.substr(pos+1));
  Notebook().show_all_children();
  std::cout << "setting current page"<< std::endl;
  Notebook().set_current_page(Pages()-1);
  std::cout << "current page set" << std::endl;
  Notebook().set_focus_child(text_vec_.back()->view());
  OnBufferChange();
}

void Notebook::Controller::OnCreatePage(){
  text_vec_.push_back(new Source::Controller(source_config()));
  linenumbers_vec_.push_back(new Source::Controller(source_config()));
  scrolledline_vec_.push_back(new Gtk::ScrolledWindow());
  scrolledtext_vec_.push_back(new Gtk::ScrolledWindow());
  editor_vec_.push_back(new Gtk::HBox());
  scrolledtext_vec_.back()->add(text_vec_.back()->view());
  scrolledline_vec_.back()->add(linenumbers_vec_.back()->view());
  linenumbers_vec_.back()->view().get_buffer()->set_text("1 ");
  linenumbers_vec_.back()->view().override_color(Gdk::RGBA("Black"));
  linenumbers_vec_.back()->
    view().set_justification(Gtk::Justification::JUSTIFY_RIGHT);
  scrolledline_vec_.back()->get_vscrollbar()->hide();
  linenumbers_vec_.back()->view().set_editable(false);
  linenumbers_vec_.back()->view().set_sensitive(false);
  editor_vec_.back()->pack_start(*scrolledline_vec_.back(),false,false);
  editor_vec_.back()->pack_start(*scrolledtext_vec_.back(), true, true);
  BufferChangeHandler(text_vec_.back()->view().get_buffer());
}

void Notebook::Controller::OnCloseCurrentPage() {
  //TODO (oyvang, zalox, forgi) Save a temp file, in case you close one you dont want to close?
  if(Pages()!=0){
    int page = CurrentPage();
    Notebook().remove_page(page);
    delete text_vec_.at(page);
    delete linenumbers_vec_.at(page);
    delete scrolledtext_vec_.at(page);
    delete scrolledline_vec_.at(page);
    delete editor_vec_.at(page);
    text_vec_.erase(text_vec_.begin()+ page);
    linenumbers_vec_.erase(linenumbers_vec_.begin()+page);
    scrolledtext_vec_.erase(scrolledtext_vec_.begin()+page);
    scrolledline_vec_.erase(scrolledline_vec_.begin()+page);
    editor_vec_.erase(editor_vec_.begin()+page);
  }
}
void Notebook::Controller::OnFileNewEmptyfile() {
  entry_.OnShowSetFilenName("");
}
void Notebook::Controller::OnFileNewCCFile() {
  entry_.OnShowSetFilenName(model_.cc_extension_);
}
void Notebook::Controller::OnFileNewHeaderFile() {
  entry_.OnShowSetFilenName(model_.h_extension_);
}
void Notebook::Controller::OnEditCopy() {
  if (Pages() != 0) {
    Buffer(text_vec_.at(CurrentPage()))->copy_clipboard(refClipboard_);
  }
}
void Notebook::Controller::OnEditPaste() {
  if (Pages() != 0) {
    Buffer(text_vec_.at(CurrentPage()))->paste_clipboard(refClipboard_);
  }
}
void Notebook::Controller::OnEditCut() {
  if (Pages() != 0) {
    Buffer(text_vec_.at(CurrentPage()))->cut_clipboard(refClipboard_);
  }
}

std::string Notebook::Controller::GetCursorWord(){
  int page = CurrentPage();
  std::string word;
  Gtk::TextIter start,end;
  start = Buffer(text_vec_.at(page))->get_insert()->get_iter();
  end = Buffer(text_vec_.at(page))->get_insert()->get_iter();
  if(!end.ends_line()) {
    while(!end.ends_word()){
      end.forward_char();
    }
  }
  if(!start.starts_line()) {
    while(!start.starts_word()){
      start.backward_char();
    }
  }
  word = Buffer(text_vec_.at(page))->get_text(start,end);
  //TODO(Oyvang)fix selected text
  return word;
}

void Notebook::Controller::OnEditSearch() {
  search_match_end_ =
    Buffer(text_vec_.at(CurrentPage()))->get_iter_at_offset(0);
  entry_.OnShowSearch(GetCursorWord());
}

void Notebook::Controller::Search(bool forward){
  int page = CurrentPage();
  std::string search_word;
  search_word = entry_.text();
  Gtk::TextIter test;

  if ( !forward ) {
    if ( search_match_start_ == 0 ||
	 search_match_start_.get_line_offset() == 0) {
      search_match_start_= Buffer(text_vec_.at(CurrentPage()))->end();
    }
    search_match_start_.
      backward_search(search_word,
		      Gtk::TextSearchFlags::TEXT_SEARCH_TEXT_ONLY |
		      Gtk::TextSearchFlags::TEXT_SEARCH_VISIBLE_ONLY,
		      search_match_start_,
		      search_match_end_);  
  } else {
    if ( search_match_end_ == 0 ) {
      search_match_end_= Buffer(text_vec_.at(CurrentPage()))->begin();
    }
    search_match_end_.
      forward_search(search_word,
		     Gtk::TextSearchFlags::TEXT_SEARCH_TEXT_ONLY |
		     Gtk::TextSearchFlags::TEXT_SEARCH_VISIBLE_ONLY,
		     search_match_start_,
		     search_match_end_);
  }
}

void Notebook::Controller::OnBufferChange() {
  int page =  CurrentPage();
  int text_nr = Buffer(text_vec_.at(page))->get_line_count();
  int line_nr =  Buffer(linenumbers_vec_.at(page))->get_line_count();
  while (line_nr < text_nr ){
    line_nr++;
    Buffer(linenumbers_vec_.at(page))->
      insert(Buffer(linenumbers_vec_.at(page))->end(),
	     "\n"+std::to_string(line_nr)+" ");
  }
  while (line_nr > text_nr ){
    Gtk::TextIter iter = Buffer(linenumbers_vec_.at(page))->get_iter_at_line(line_nr);
    iter.backward_char();
    line_nr--;
    Buffer(linenumbers_vec_.at(page))->
      erase(iter,
	    Buffer(linenumbers_vec_.at(page))->end());
  }
  if(Buffer(text_vec_.at(page))->get_insert()->get_iter().starts_line() &&
     Buffer(text_vec_.at(page))->get_insert()->get_iter().get_line() ==
     Buffer(text_vec_.at(page))->end().get_line()) {
      
    GdkEventScroll* scroll = new GdkEventScroll;
    scroll->delta_y = 1.0;
    scroll->delta_x = 0.0;
    ScrollEventCallback(scroll);
    delete scroll;
  }
  Gtk::TextIter start,end;
  std::string word;
  start = Buffer(text_vec_.at(page))->get_insert()->get_iter();
  end = Buffer(text_vec_.at(page))->get_insert()->get_iter();
  start.backward_char();
  word = Buffer(text_vec_.at(page))->get_text(start,end);
  if( word == "."){
        //TODO(Oyvang,Zalox,Forgie) Remove TEST
    std::vector<std::string> TEST;
    TEST.push_back("toString()");
    TEST.push_back("toLower()");
    TEST.push_back("toUpper()");
    TEST.push_back("fuckOFF()");
    TEST.push_back("fuckOFF()");
    GeneratePopup(TEST);
  }
}
void Notebook::Controller
::OnDirectoryNavigation(const Gtk::TreeModel::Path& path,
                                                 Gtk::TreeViewColumn* column) {
  Gtk::TreeModel::iterator iter = directories().m_refTreeModel->get_iter(path);
  if(iter) {
    Gtk::TreeModel::Row row = *iter;
    boost::filesystem::path fs_path(Glib::ustring(row[directories().view().m_col_path]));
    if (boost::filesystem::is_directory(fs_path)) {
      directories().m_TreeView.row_expanded(path) ?
        directories().m_TreeView.collapse_row(path) :
        directories().m_TreeView.expand_row(path, false);
    } else {
      std::stringstream sstm;
      sstm << row[directories().view().m_col_path];
      std::string file = sstm.str();
      OnOpenFile(file);
    }
  }
}

Gtk::TextView&  Notebook::Controller::CurrentTextView() {
  return text_vec_.at(CurrentPage())->view();
}

int Notebook::Controller::CurrentPage() {
  return Notebook().get_current_page();
}

Glib::RefPtr<Gtk::TextBuffer>
Notebook::Controller::Buffer( Source::Controller *source ) {
  return source->view().get_buffer();
}

int Notebook::Controller::Pages() {
  return Notebook().get_n_pages();
}
Gtk::Notebook& Notebook::Controller::Notebook() {
  return view_.notebook();
}

void Notebook::Controller::BufferChangeHandler(Glib::RefPtr<Gtk::TextBuffer>
					       buffer) {
  buffer->signal_changed().connect(
				   [this]() {
				     OnBufferChange();
				   });
}
<|MERGE_RESOLUTION|>--- conflicted
+++ resolved
@@ -4,262 +4,178 @@
   cc_extension_ = ".cc";
   h_extension_  = ".h";
   scrollvalue_ = 50;
-};
-
-Notebook::View::View(){
+}
+
+Notebook::View::View() {
   view_.pack2(notebook_);
   view_.set_position(120);
 }
 
 Notebook::Controller::Controller(Keybindings::Controller& keybindings,
-				 Source::Config& source_cfg,
+                                 Source::Config& source_cfg,
                                  Directories::Config& dir_cfg) :
   source_config_(source_cfg),
-  directories_(dir_cfg) { 
+  directories_(dir_cfg) {
   OnNewPage("juCi++");
   refClipboard_ = Gtk::Clipboard::get();
-  view().pack1(directories_.widget(),true,true);
+  view().pack1(directories_.widget(), true, true);
   CreateKeybindings(keybindings);
- 
-}//  Constructor
-
-<<<<<<< HEAD
-  keybindings.action_group_menu()->add(Gtk::Action::create("FileNewStandard",
-                                                           Gtk::Stock::NEW,
-                                                           "New empty file",
-                                                           "Create a new file"),
-                                       [this]() {
-					 is_new_file_ = true;
-                                         OnFileNewEmptyfile();
-                                       });
-  keybindings.action_group_menu()->add(Gtk::Action::create("FileNewCC",
-                                                           "New cc file"),
-                                       Gtk::AccelKey(keybindings.config_
-						     .key_map()["new_cc_file"]),
-                                       [this]() {
-					 is_new_file_ = true;
-                                         // OnFileNewCCFile();
-                                         OnOpenFile("/home/zalox/bachelor/juci/juci/source.cc");
-                                       });
-  keybindings.action_group_menu()->add(Gtk::Action::create("FileNewH",
-                                                           "New h file"),
-                                       Gtk::AccelKey(keybindings.config_
-						     .key_map()["new_h_file"]),
-                                       [this]() {
-					 is_new_file_ = true;
-                                         OnFileNewHeaderFile();
-                                       });
-  keybindings.action_group_menu()->add(Gtk::Action::create("WindowCloseTab",
-                                                           "Close tab"),
-                                       Gtk::AccelKey(keybindings.config_
-						     .key_map()["close_tab"]),
-                                       [this]() {
-                                         OnCloseCurrentPage();
-                                       });
-  keybindings.action_group_menu()->add(Gtk::Action::create("EditFind",
-                                                           Gtk::Stock::FIND),
-                                       [this]() {
-					 is_new_file_ = false;
-					 OnEditSearch();
-		       //TODO(Oyvang, Zalox, Forgi)Create function OnEditFind();
-                                       });
-  keybindings.action_group_menu()->add(Gtk::Action::create("EditCopy",
-                                                           Gtk::Stock::COPY),  
-                                       [this]() {
-                                         OnEditCopy();
-                                       });
-  keybindings.action_group_menu()->add(Gtk::Action::create("EditCut",
-                                                           Gtk::Stock::CUT),
-                                       [this]() {
-                                         OnEditCut();
-                                       });
-  keybindings.action_group_menu()->add(Gtk::Action::create("EditPaste",
-                                                           Gtk::Stock::PASTE),
-                                       [this]() {
-                                         OnEditPaste();
-                                       });
-  entry_.view_.entry().signal_activate().connect(
-                                                 [this]() {
-						   if(is_new_file_){
-						     OnNewPage(entry_.text());
-						     entry_.OnHideEntries(is_new_file_);
-						   }else{
-						     Search(true);
-						   }
-                                                 });
-  entry_.button_apply().signal_clicked().connect(
-						 [this]() {   
-						   OnNewPage(entry_.text());
-						   entry_.OnHideEntries(is_new_file_);  
-						 });
-  entry_.button_close().signal_clicked().connect(
-						 [this]() {   
-						   entry_.OnHideEntries(is_new_file_);  
-						 });
-  entry_.button_next().signal_clicked().connect(
-						[this]() {   
-						  Search(true); 
-						});
-  entry_.button_prev().signal_clicked().connect(
-						[this]() {   
-						  Search(false); 
-						});
-=======
+  }  //  Constructor
+
 void Notebook::Controller::CreateKeybindings(Keybindings::Controller
-					     &keybindings){
+                                             &keybindings) {
   directories().m_TreeView.signal_row_activated()
     .connect(sigc::mem_fun(*this,
                            &Notebook::Controller::OnDirectoryNavigation));
-  
+
   keybindings.action_group_menu()->
     add(Gtk::Action::create("FileMenu",
-			    Gtk::Stock::FILE));
->>>>>>> 7eeb0470
+                            Gtk::Stock::FILE));
 
   keybindings.action_group_menu()->
     add(Gtk::Action::create("FileNewStandard",
-			    Gtk::Stock::NEW,
-			    "New empty file",
-			    "Create a new file"),
-	[this]() {
-	  is_new_file_ = true;
-	  OnFileNewEmptyfile();
-	});
+                            Gtk::Stock::NEW,
+                            "New empty file",
+                            "Create a new file"),
+        [this]() {
+          is_new_file_ = true;
+          OnFileNewEmptyfile();
+        });
   keybindings.action_group_menu()->
     add(Gtk::Action::create("FileNewCC",
-			    "New cc file"),
-	Gtk::AccelKey(keybindings.config_
-		      .key_map()["new_cc_file"]),
-	[this]() {
-	  is_new_file_ = true;
-	  OnFileNewCCFile();
-	});
+                            "New cc file"),
+        Gtk::AccelKey(keybindings.config_
+                      .key_map()["new_cc_file"]),
+        [this]() {
+          is_new_file_ = true;
+          OnFileNewCCFile();
+        });
   keybindings.action_group_menu()->
     add(Gtk::Action::create("FileNewH",
-			    "New h file"),
-	Gtk::AccelKey(keybindings.config_
-		      .key_map()["new_h_file"]),
-	[this]() {
-	  is_new_file_ = true;
-	  OnFileNewHeaderFile();
-	});
+                            "New h file"),
+        Gtk::AccelKey(keybindings.config_
+                      .key_map()["new_h_file"]),
+        [this]() {
+          is_new_file_ = true;
+          OnFileNewHeaderFile();
+        });
   keybindings.action_group_menu()->
     add(Gtk::Action::create("WindowCloseTab",
-			    "Close tab"),
-	Gtk::AccelKey(keybindings.config_
-		      .key_map()["close_tab"]),
-	[this]() {
-	  OnCloseCurrentPage();
-	});
+                            "Close tab"),
+        Gtk::AccelKey(keybindings.config_
+                      .key_map()["close_tab"]),
+        [this]() {
+          OnCloseCurrentPage();
+        });
   keybindings.action_group_menu()->
     add(Gtk::Action::create("EditFind",
-			    Gtk::Stock::FIND),
-	[this]() {
-	  is_new_file_ = false;
-	  OnEditSearch();
-	  //TODO(Oyvang, Zalox, Forgi)Create function OnEditFind();
-	});
+                            Gtk::Stock::FIND),
+        [this]() {
+          is_new_file_ = false;
+          OnEditSearch();
+          // TODO(Oyvang)  Zalox, Forgi)Create function OnEditFind();
+        });
   keybindings.action_group_menu()->
     add(Gtk::Action::create("EditCopy",
-			    Gtk::Stock::COPY),  
-	[this]() {
-	  OnEditCopy();
-	});
+                            Gtk::Stock::COPY),
+        [this]() {
+          OnEditCopy();
+        });
   keybindings.action_group_menu()->
     add(Gtk::Action::create("EditCut",
-			    Gtk::Stock::CUT),
-	[this]() {
-	  OnEditCut();
-	});
+                            Gtk::Stock::CUT),
+        [this]() {
+          OnEditCut();
+        });
   keybindings.action_group_menu()->
     add(Gtk::Action::create("EditPaste",
-			    Gtk::Stock::PASTE),
-	[this]() {
-	  OnEditPaste();
-	});
+                            Gtk::Stock::PASTE),
+        [this]() {
+          OnEditPaste();
+        });
   keybindings.action_group_hidden()->
     add(Gtk::Action::create("EditPaste",
-			    Gtk::Stock::PASTE),
-	[this]() {
-	  OnEditPaste();
-	});
+                            Gtk::Stock::PASTE),
+        [this]() {
+          OnEditPaste();
+        });
   entry_.view_.entry().signal_activate().
     connect(
-	    [this]() {
-	      if(is_new_file_){
-		OnNewPage(entry_.text());
-		entry_.OnHideEntries(is_new_file_);
-	      }else{
-		Search(true);
-	      }
-	    });
+            [this]() {
+              if (is_new_file_) {
+                OnNewPage(entry_.text());
+                entry_.OnHideEntries(is_new_file_);
+              } else {
+                Search(true);
+              }
+            });
   entry_.button_apply().signal_clicked().
     connect(
-	    [this]() {   
-	      OnNewPage(entry_.text());
-	      entry_.OnHideEntries(is_new_file_);  
-	    });
+            [this]() {
+              OnNewPage(entry_.text());
+              entry_.OnHideEntries(is_new_file_);
+            });
   entry_.button_close().signal_clicked().
     connect(
-	    [this]() {   
-	      entry_.OnHideEntries(is_new_file_);  
-	    });
+            [this]() {
+              entry_.OnHideEntries(is_new_file_);
+            });
   entry_.button_next().signal_clicked().
     connect(
-	    [this]() {   
-	      Search(true); 
-	    });
+            [this]() {
+              Search(true);
+            });
   entry_.button_prev().signal_clicked().
     connect(
-	    [this]() {   
-	      Search(false); 
-	    });
-}
-
-void Notebook::Controller::GeneratePopup(std::vector<string> items){
+            [this]() {
+              Search(false);
+            });
+}
+
+void Notebook::Controller::GeneratePopup(std::vector<string> items) {
   Gtk::ScrolledWindow popup_scroll_;
-  Gtk::ListViewText listview_(1,false,Gtk::SelectionMode::SELECTION_SINGLE);
-  Gtk::Dialog popup_("",true);
+  Gtk::ListViewText listview_(1, false, Gtk::SelectionMode::SELECTION_SINGLE);
+  Gtk::Dialog popup_("", true);
   listview_.set_enable_search(false);
   listview_.set_hscroll_policy(Gtk::ScrollablePolicy::SCROLL_NATURAL);
   listview_.set_activate_on_single_click(true);
   listview_.signal_row_activated().
     connect([this, &listview_, &popup_](const Gtk::TreeModel::Path& path,
-					Gtk::TreeViewColumn*) {
-	      std::string t = listview_.get_text(listview_.get_selected()[0]);
-	      CurrentTextView().get_buffer()->insert_at_cursor(t);
-	      popup_.response(Gtk::RESPONSE_DELETE_EVENT); 
-	    });
+                                        Gtk::TreeViewColumn*) {
+              std::string t = listview_.get_text(listview_.get_selected()[0]);
+              CurrentTextView().get_buffer()->insert_at_cursor(t);
+              popup_.response(Gtk::RESPONSE_DELETE_EVENT);
+            });
   for (auto &i : items) listview_.append(i);
   listview_.set_headers_visible(false);
-  popup_scroll_.add(listview_); 
+  popup_scroll_.add(listview_);
   popup_.get_vbox()->pack_start(popup_scroll_);
-  popup_.set_size_request(80,80);
+  popup_.set_size_request(80, 80);
   popup_.show_all();
   Gdk::Rectangle temp1, temp2;
   CurrentTextView().
     get_cursor_locations(
-			 CurrentTextView().
-			 get_buffer()->get_insert()->
-			 get_iter(), temp1, temp2);
+                         CurrentTextView().
+                         get_buffer()->get_insert()->
+                         get_iter(), temp1, temp2);
 
 
   int x = temp1.get_x();
   int y = temp1.get_y();
   text_vec_.at(CurrentPage())->
     view().buffer_to_window_coords(
-				   Gtk::TextWindowType::TEXT_WINDOW_WIDGET,
-				   temp2.get_x(),
-				   temp2.get_y(),
-				   x, y);
+                                   Gtk::TextWindowType::TEXT_WINDOW_WIDGET,
+                                   temp2.get_x(),
+                                   temp2.get_y(),
+                                   x, y);
 
 
   int widht = Notebook().get_width()-88;
   int height = Notebook().get_height()-180;
-  if(x>widht){
+  if (x > widht) {
     x = widht;  }
-  if(y>height){
-    y =height;
+  if (y > height) {
+    y = height;
   }
   popup_.move(x, y+88);
   popup_.run();
@@ -274,7 +190,7 @@
     scrolledtext_vec_.at(page)->
     get_vscrollbar()->get_adjustment();
   if ( direction_y != 0 ) {
-    int dir_val = direction_y==-1?-model_.scrollvalue_:+model_.scrollvalue_; 
+    int dir_val = direction_y == -1 ? -model_.scrollvalue_:+model_.scrollvalue_;
     adj->set_value(adj->get_value()+dir_val);
     text_vec_.at(page)->view().set_vadjustment(adj);
     linenumbers_vec_.at(page)->view().set_vadjustment(adj);
@@ -302,7 +218,7 @@
   Notebook().append_page(*editor_vec_.back(), name);
   Notebook().show_all_children();
   Notebook().set_current_page(Pages()-1);
-  Notebook().set_focus_child(text_vec_.at(Pages()-1)->view()); 
+  Notebook().set_focus_child(text_vec_.at(Pages()-1)->view());
 }
 
 void Notebook::Controller::OnOpenFile(std::string path) {
@@ -318,7 +234,7 @@
   OnBufferChange();
 }
 
-void Notebook::Controller::OnCreatePage(){
+void Notebook::Controller::OnCreatePage() {
   text_vec_.push_back(new Source::Controller(source_config()));
   linenumbers_vec_.push_back(new Source::Controller(source_config()));
   scrolledline_vec_.push_back(new Gtk::ScrolledWindow());
@@ -333,14 +249,15 @@
   scrolledline_vec_.back()->get_vscrollbar()->hide();
   linenumbers_vec_.back()->view().set_editable(false);
   linenumbers_vec_.back()->view().set_sensitive(false);
-  editor_vec_.back()->pack_start(*scrolledline_vec_.back(),false,false);
+  editor_vec_.back()->pack_start(*scrolledline_vec_.back(), false, false);
   editor_vec_.back()->pack_start(*scrolledtext_vec_.back(), true, true);
   BufferChangeHandler(text_vec_.back()->view().get_buffer());
 }
 
 void Notebook::Controller::OnCloseCurrentPage() {
-  //TODO (oyvang, zalox, forgi) Save a temp file, in case you close one you dont want to close?
-  if(Pages()!=0){
+  // TODO(oyvang) zalox, forgi)
+  // Save a temp file, in case you close one you dont want to close?
+  if (Pages() != 0) {
     int page = CurrentPage();
     Notebook().remove_page(page);
     delete text_vec_.at(page);
@@ -380,24 +297,24 @@
   }
 }
 
-std::string Notebook::Controller::GetCursorWord(){
+std::string Notebook::Controller::GetCursorWord() {
   int page = CurrentPage();
   std::string word;
-  Gtk::TextIter start,end;
+  Gtk::TextIter start, end;
   start = Buffer(text_vec_.at(page))->get_insert()->get_iter();
   end = Buffer(text_vec_.at(page))->get_insert()->get_iter();
-  if(!end.ends_line()) {
-    while(!end.ends_word()){
+  if (!end.ends_line()) {
+    while (!end.ends_word()) {
       end.forward_char();
     }
   }
-  if(!start.starts_line()) {
-    while(!start.starts_word()){
+  if (!start.starts_line()) {
+    while (!start.starts_word()) {
       start.backward_char();
     }
   }
-  word = Buffer(text_vec_.at(page))->get_text(start,end);
-  //TODO(Oyvang)fix selected text
+  word = Buffer(text_vec_.at(page))->get_text(start, end);
+  // TODO(Oyvang) fix selected text
   return word;
 }
 
@@ -407,7 +324,7 @@
   entry_.OnShowSearch(GetCursorWord());
 }
 
-void Notebook::Controller::Search(bool forward){
+void Notebook::Controller::Search(bool forward) {
   int page = CurrentPage();
   std::string search_word;
   search_word = entry_.text();
@@ -415,25 +332,25 @@
 
   if ( !forward ) {
     if ( search_match_start_ == 0 ||
-	 search_match_start_.get_line_offset() == 0) {
-      search_match_start_= Buffer(text_vec_.at(CurrentPage()))->end();
+         search_match_start_.get_line_offset() == 0) {
+      search_match_start_ = Buffer(text_vec_.at(CurrentPage()))->end();
     }
     search_match_start_.
       backward_search(search_word,
-		      Gtk::TextSearchFlags::TEXT_SEARCH_TEXT_ONLY |
-		      Gtk::TextSearchFlags::TEXT_SEARCH_VISIBLE_ONLY,
-		      search_match_start_,
-		      search_match_end_);  
+                      Gtk::TextSearchFlags::TEXT_SEARCH_TEXT_ONLY |
+                      Gtk::TextSearchFlags::TEXT_SEARCH_VISIBLE_ONLY,
+                      search_match_start_,
+                      search_match_end_);
   } else {
     if ( search_match_end_ == 0 ) {
-      search_match_end_= Buffer(text_vec_.at(CurrentPage()))->begin();
+      search_match_end_ = Buffer(text_vec_.at(CurrentPage()))->begin();
     }
     search_match_end_.
       forward_search(search_word,
-		     Gtk::TextSearchFlags::TEXT_SEARCH_TEXT_ONLY |
-		     Gtk::TextSearchFlags::TEXT_SEARCH_VISIBLE_ONLY,
-		     search_match_start_,
-		     search_match_end_);
+                     Gtk::TextSearchFlags::TEXT_SEARCH_TEXT_ONLY |
+                     Gtk::TextSearchFlags::TEXT_SEARCH_VISIBLE_ONLY,
+                     search_match_start_,
+                     search_match_end_);
   }
 }
 
@@ -441,38 +358,38 @@
   int page =  CurrentPage();
   int text_nr = Buffer(text_vec_.at(page))->get_line_count();
   int line_nr =  Buffer(linenumbers_vec_.at(page))->get_line_count();
-  while (line_nr < text_nr ){
+  while (line_nr < text_nr) {
     line_nr++;
     Buffer(linenumbers_vec_.at(page))->
       insert(Buffer(linenumbers_vec_.at(page))->end(),
-	     "\n"+std::to_string(line_nr)+" ");
-  }
-  while (line_nr > text_nr ){
-    Gtk::TextIter iter = Buffer(linenumbers_vec_.at(page))->get_iter_at_line(line_nr);
+             "\n"+std::to_string(line_nr)+" ");
+  }
+  while (line_nr > text_nr) {
+    Gtk::TextIter iter =
+      Buffer(linenumbers_vec_.at(page))->get_iter_at_line(line_nr);
     iter.backward_char();
     line_nr--;
     Buffer(linenumbers_vec_.at(page))->
       erase(iter,
-	    Buffer(linenumbers_vec_.at(page))->end());
-  }
-  if(Buffer(text_vec_.at(page))->get_insert()->get_iter().starts_line() &&
-     Buffer(text_vec_.at(page))->get_insert()->get_iter().get_line() ==
-     Buffer(text_vec_.at(page))->end().get_line()) {
-      
+            Buffer(linenumbers_vec_.at(page))->end());
+  }
+  if (Buffer(text_vec_.at(page))->get_insert()->get_iter().starts_line() &&
+      Buffer(text_vec_.at(page))->get_insert()->get_iter().get_line() ==
+      Buffer(text_vec_.at(page))->end().get_line()) {
     GdkEventScroll* scroll = new GdkEventScroll;
     scroll->delta_y = 1.0;
     scroll->delta_x = 0.0;
     ScrollEventCallback(scroll);
     delete scroll;
   }
-  Gtk::TextIter start,end;
+  Gtk::TextIter start, end;
   std::string word;
   start = Buffer(text_vec_.at(page))->get_insert()->get_iter();
   end = Buffer(text_vec_.at(page))->get_insert()->get_iter();
   start.backward_char();
-  word = Buffer(text_vec_.at(page))->get_text(start,end);
-  if( word == "."){
-        //TODO(Oyvang,Zalox,Forgie) Remove TEST
+  word = Buffer(text_vec_.at(page))->get_text(start, end);
+  if (word == ".") {
+    // TODO(Forgie) Zalox,Forgie) Remove TEST
     std::vector<std::string> TEST;
     TEST.push_back("toString()");
     TEST.push_back("toLower()");
@@ -484,11 +401,12 @@
 }
 void Notebook::Controller
 ::OnDirectoryNavigation(const Gtk::TreeModel::Path& path,
-                                                 Gtk::TreeViewColumn* column) {
+                        Gtk::TreeViewColumn* column) {
   Gtk::TreeModel::iterator iter = directories().m_refTreeModel->get_iter(path);
-  if(iter) {
+  if (iter) {
     Gtk::TreeModel::Row row = *iter;
-    boost::filesystem::path fs_path(Glib::ustring(row[directories().view().m_col_path]));
+    std::string upath = Glib::ustring(row[directories().view().m_col_path]);
+    boost::filesystem::path fs_path(upath);
     if (boost::filesystem::is_directory(fs_path)) {
       directories().m_TreeView.row_expanded(path) ?
         directories().m_TreeView.collapse_row(path) :
@@ -511,7 +429,7 @@
 }
 
 Glib::RefPtr<Gtk::TextBuffer>
-Notebook::Controller::Buffer( Source::Controller *source ) {
+Notebook::Controller::Buffer(Source::Controller *source) {
   return source->view().get_buffer();
 }
 
@@ -523,9 +441,9 @@
 }
 
 void Notebook::Controller::BufferChangeHandler(Glib::RefPtr<Gtk::TextBuffer>
-					       buffer) {
+                                               buffer) {
   buffer->signal_changed().connect(
-				   [this]() {
-				     OnBufferChange();
-				   });
-}
+                                   [this]() {
+                                     OnBufferChange();
+                                   });
+}
