#include <fstream>
#include "notebook.h"
#include "logging.h"
#include <gtksourceview/gtksource.h> // c-library


Notebook::View::View() {
  pack2(notebook);
  set_position(120);
}

Notebook::Controller::Controller(Keybindings::Controller& keybindings,
                                 Terminal::Controller& terminal,
                                 Source::Config& source_cfg,
                                 Directories::Config& dir_cfg) :
  terminal(terminal),
  directories(dir_cfg),
  source_config(source_cfg) {
  INFO("Create notebook");
  refClipboard_ = Gtk::Clipboard::get();
  view.pack1(directories.widget(), true, true);
  CreateKeybindings(keybindings);
  end = CurrentTextView().get_source_buffer()->end();
  start = CurrentTextView().get_source_buffer()->end();
  INFO("Notebook Controller Success");
}  // Constructor


void Notebook::Controller::CreateKeybindings(Keybindings::Controller
                                             &keybindings) {
  INFO("Notebook create signal handlers");
  directories.m_TreeView.signal_row_activated()
    .connect(sigc::mem_fun(*this,
                           &Notebook::Controller::OnDirectoryNavigation));

  keybindings.action_group_menu()->
    add(Gtk::Action::create("FileMenu",
                            Gtk::Stock::FILE));

  keybindings.action_group_menu()->
    add(Gtk::Action::create("FileNewFile",                     
                            "New file"),
        Gtk::AccelKey(keybindings.config_
                      .key_map()["new_file"]),
        [this]() {
          OnFileNewFile();
        });
  keybindings.action_group_menu()->
    add(Gtk::Action::create("WindowCloseTab",
                            "Close tab"),
        Gtk::AccelKey(keybindings.config_
                      .key_map()["close_tab"]),
        [this]() {
          OnCloseCurrentPage();
        });
  keybindings.action_group_menu()->
    add(Gtk::Action::create("EditFind",
                            "Find"),
        Gtk::AccelKey(keybindings.config_
                      .key_map()["edit_find"]),
        [this]() {
          OnEditSearch();
          // TODO(Oyvang)  Zalox, Forgi)Create function OnEditFind();
        });
  keybindings.action_group_menu()->
    add(Gtk::Action::create("EditCopy",
                            "Copy"),
         Gtk::AccelKey(keybindings.config_
                      .key_map()["edit_copy"]),
       
        [this]() {
          OnEditCopy();
        });
  keybindings.action_group_menu()->
    add(Gtk::Action::create("EditCut",
                            "Cut"),
         Gtk::AccelKey(keybindings.config_
                      .key_map()["edit_cut"]),
        [this]() {
          OnEditCut();
        });
  keybindings.action_group_menu()->
    add(Gtk::Action::create("EditPaste",
                            "Paste"),
         Gtk::AccelKey(keybindings.config_
                      .key_map()["edit_paste"]),
        [this]() {
          OnEditPaste();
        });

  keybindings.action_group_menu()->
    add(Gtk::Action::create("EditUndo",
                            "Undo"),
        Gtk::AccelKey(keybindings.config_
                      .key_map()["edit_undo"]),
        [this]() {
	  INFO("On undo");
          Glib::RefPtr<Gsv::UndoManager> undo_manager =
	    CurrentTextView().get_source_buffer()->get_undo_manager();
          if (Pages() != 0 && undo_manager->can_undo()) {
            undo_manager->undo();
          }
          INFO("Done undo");
        }
	);

  keybindings.action_group_menu()->
    add(Gtk::Action::create("EditRedo",
                            "Redo"),
        Gtk::AccelKey(keybindings.config_
                      .key_map()["edit_redo"]),
        [this]() {
          INFO("On Redo");
          Glib::RefPtr<Gsv::UndoManager> undo_manager =
          CurrentTextView().get_source_buffer()->get_undo_manager();
          if (Pages() != 0 && undo_manager->can_redo()) {
            undo_manager->redo();
          }
          INFO("Done Redo");
        });

  entry.button_apply_set_filename.signal_clicked().connect([this]() {
    std::string filename=entry();
    if(filename!="") {
      if(project_path!="" && !boost::filesystem::path(filename).is_absolute())
        filename=project_path+"/"+filename;
      boost::filesystem::path p(filename);
      if(boost::filesystem::exists(p)) {
        //TODO: alert user that file already exists
      }
      else {
        std::ofstream f(p.string().c_str());
        if(f) {
          OnOpenFile(boost::filesystem::canonical(p).string());
          if(project_path!="")
            directories.open_folder(project_path); //TODO: Do refresh instead
        }
        else {
          //TODO: alert user of error creating file
        }
        f.close();
      }
    }
    entry.hide();
  });
  entry.button_close.signal_clicked().
    connect(
            [this]() {
              entry.hide();
            });
  entry.button_next.signal_clicked().
    connect(
            [this]() {
              Search(true);
            });
  entry.button_prev.signal_clicked().
    connect(
            [this]() {
              Search(false);
            });
  INFO("Notebook signal handlers sucsess");
}

Notebook::Controller::~Controller() {
  INFO("Notebook destructor");
  for (auto &i : editor_vec_) delete i;
  for (auto &i : scrolledtext_vec_) delete i;
}

void Notebook::Controller::OnOpenFile(std::string path) {
  INFO("Notebook open file");
  INFO("Notebook create page");
  text_vec_.emplace_back(new Source::Controller(source_config, path, project_path, terminal));
  scrolledtext_vec_.push_back(new Gtk::ScrolledWindow());
  editor_vec_.push_back(new Gtk::HBox());
  scrolledtext_vec_.back()->add(*text_vec_.back()->view);
  editor_vec_.back()->pack_start(*scrolledtext_vec_.back(), true, true);
  size_t pos = path.find_last_of("/\\");
  std::string filename=path;
  if(pos!=std::string::npos)
    filename=path.substr(pos+1);
  Notebook().append_page(*editor_vec_.back(), filename);
  Notebook().show_all_children();
  Notebook().set_current_page(Pages()-1);
  Notebook().set_focus_child(*text_vec_.back()->view);
  //Add star on tab label when the page is not saved:
  text_vec_.back()->buffer()->signal_changed().connect([this]() {
    if(text_vec_.at(CurrentPage())->is_saved) {
      std::string path=CurrentTextView().file_path;
      size_t pos = path.find_last_of("/\\");
      std::string filename=path;
      if(pos!=std::string::npos)
        filename=path.substr(pos+1);
      Notebook().set_tab_label_text(*(Notebook().get_nth_page(CurrentPage())), filename+"*");
    }
    text_vec_.at(CurrentPage())->is_saved=false;
  });
}

void Notebook::Controller::OnCloseCurrentPage() {
  INFO("Notebook close page");
  if (Pages() != 0) {
    if(!text_vec_.at(CurrentPage())->is_saved){
      AskToSaveDialog();
    }
    int page = CurrentPage();
    Notebook().remove_page(page);
    delete scrolledtext_vec_.at(page);
    delete editor_vec_.at(page);
    text_vec_.erase(text_vec_.begin()+ page);
    scrolledtext_vec_.erase(scrolledtext_vec_.begin()+page);
    editor_vec_.erase(editor_vec_.begin()+page);
  }
}
void Notebook::Controller::OnFileNewFile() {
  entry.show_set_filename();
}
void Notebook::Controller::OnEditCopy() {
  if (Pages() != 0) {
    CurrentTextView().get_buffer()->copy_clipboard(refClipboard_);
  }
}
void Notebook::Controller::OnEditPaste() {
  if (Pages() != 0) {
    CurrentTextView().get_buffer()->paste_clipboard(refClipboard_);
  }
}
void Notebook::Controller::OnEditCut() {
  if (Pages() != 0) {
    CurrentTextView().get_buffer()->cut_clipboard(refClipboard_);
  }
}

std::string Notebook::Controller::GetCursorWord() {
  INFO("Notebook get cursor word");
  std::string word;
  Gtk::TextIter start, end;
  start = CurrentTextView().get_buffer()->get_insert()->get_iter();
  end = CurrentTextView().get_buffer()->get_insert()->get_iter();
  if (!end.ends_line()) {
    while (!end.ends_word()) {
      end.forward_char();
    }
  }
  if (!start.starts_line()) {
    while (!start.starts_word()) {
      start.backward_char();
    }
  }
  word = CurrentTextView().get_buffer()->get_text(start, end);
  // TODO(Oyvang) fix selected text
  return word;
}

void Notebook::Controller::OnEditSearch() {
  search_match_end_ =
    CurrentTextView().get_buffer()->get_iter_at_offset(0);
  entry.show_search(GetCursorWord());
}

void Notebook::Controller::Search(bool forward) {
<<<<<<< HEAD
  INFO("Notebook search");

  // fetch buffer and greate settings
  auto buffer = CurrentTextView().get_source_buffer();
  auto settings = gtk_source_search_settings_new();

  // get search text from entry
  gtk_source_search_settings_set_search_text(settings, entry_.text().c_str());

  // make sure the search continues
  gtk_source_search_settings_set_wrap_around(settings, true);
  auto context = gtk_source_search_context_new(buffer->gobj(), settings);
  gtk_source_search_context_set_highlight(context, forward);
  auto itr = buffer->get_insert()->get_iter().gobj();
  gtk_source_search_context_forward(context,
                                    end ? end.gobj() : itr,
                                    start.gobj(),
                                    end.gobj());

  buffer->apply_tag_by_name("search", start, end);
  CurrentTextView().scroll_to(end);
=======
    INFO("Notebook search");
  std::string search_word;
  search_word = entry();
  Gtk::TextIter test;

  if ( !forward ) {
    if ( search_match_start_ == 0 ||
         search_match_start_.get_line_offset() == 0) {
      search_match_start_ = CurrentTextView().get_buffer()->end();
    }
    search_match_start_.
      backward_search(search_word,
                      Gtk::TextSearchFlags::TEXT_SEARCH_TEXT_ONLY |
                      Gtk::TextSearchFlags::TEXT_SEARCH_VISIBLE_ONLY,
                      search_match_start_,
                      search_match_end_);
  } else {
    if ( search_match_end_ == 0 ) {
      search_match_end_ = CurrentTextView().get_buffer()->begin();
    }
    search_match_end_.
      forward_search(search_word,
                     Gtk::TextSearchFlags::TEXT_SEARCH_TEXT_ONLY |
                     Gtk::TextSearchFlags::TEXT_SEARCH_VISIBLE_ONLY,
                     search_match_start_,
                     search_match_end_);
  }
>>>>>>> 7ad10db1
}

void Notebook::Controller
::OnDirectoryNavigation(const Gtk::TreeModel::Path& path,
                        Gtk::TreeViewColumn* column) {
    INFO("Notebook directory navigation");
  Gtk::TreeModel::iterator iter = directories.m_refTreeModel->get_iter(path);
  if (iter) {
    Gtk::TreeModel::Row row = *iter;
    std::string upath = Glib::ustring(row[directories.view().m_col_path]);
    boost::filesystem::path fs_path(upath);
    if (boost::filesystem::is_directory(fs_path)) {
      directories.m_TreeView.row_expanded(path) ?
        directories.m_TreeView.collapse_row(path) :
        directories.m_TreeView.expand_row(path, false);
    } else {
      std::stringstream sstm;
      sstm << row[directories.view().m_col_path];
      std::string file = sstm.str();
      OnOpenFile(file);
    }
  }
}

Source::View& Notebook::Controller::CurrentTextView() {
  INFO("Getting sourceview");
  return *text_vec_.at(CurrentPage())->view;
}

int Notebook::Controller::CurrentPage() {
  return Notebook().get_current_page();
}

int Notebook::Controller::Pages() {
  return Notebook().get_n_pages();
}
Gtk::Notebook& Notebook::Controller::Notebook() {
  return view.notebook;
}

bool Notebook::Controller:: OnSaveFile() {
  std::string path=CurrentTextView().file_path;
  return OnSaveFile(path);
}
bool Notebook::Controller:: OnSaveFile(std::string path) {
    INFO("Notebook save file with path");
    if (path != "") {
      std::ofstream file;
      file.open (path);
      file << CurrentTextView().get_buffer()->get_text();
      file.close();
      CurrentTextView().file_path=path;
      size_t pos = path.find_last_of("/\\");
      std::string filename=path;
      if(pos!=std::string::npos)
        filename=path.substr(pos+1);
      Notebook().set_tab_label_text(*Notebook().get_nth_page(CurrentPage()), filename);
      text_vec_.at(CurrentPage())->is_saved=true;
      return true;
    }
  return false;
}


std::string Notebook::Controller::OnSaveFileAs(){
  INFO("Notebook save as");
  Gtk::FileChooserDialog dialog((Gtk::Window&)(*view.get_toplevel()), "Please choose a file", 
				Gtk::FILE_CHOOSER_ACTION_SAVE);
  DEBUG("SET TRANSISTEN FPR");
  dialog.set_position(Gtk::WindowPosition::WIN_POS_CENTER_ALWAYS);
  dialog.add_button("_Cancel", Gtk::RESPONSE_CANCEL);
  dialog.add_button("_Save", Gtk::RESPONSE_OK);
  //dialog.set_current_name("Untitled");
  DEBUG("RUN DIALOG");
  int result = dialog.run();
  DEBUG("DIALOG RUNNING");
  switch (result) {
  case(Gtk::RESPONSE_OK): {
    DEBUG("get_filename()");
    std::string path = dialog.get_filename();
    return path;
  }
  case(Gtk::RESPONSE_CANCEL): {
    break;
  }
  default: {
    DEBUG("Unexpected button clicked."); 
    break;
  }
  }
  return "";
}

void Notebook::Controller::AskToSaveDialog() {
  INFO("AskToSaveDialog");
  DEBUG("AskToSaveDialog: Finding file path");
  Gtk::MessageDialog dialog((Gtk::Window&)(*view.get_toplevel()), "Save file!",
			    false, Gtk::MESSAGE_QUESTION, Gtk::BUTTONS_YES_NO);
  dialog.set_secondary_text(
          "Do you want to save: " +
			    CurrentTextView().file_path+" ?");
  DEBUG("AskToSaveDialog: run dialog");
  int result = dialog.run();

  //Handle the response:
  DEBUG("AskToSaveDialog: switch response");
  switch(result)
  {
    case(Gtk::RESPONSE_YES):
    {
      DEBUG("AskToSaveDialog: save file: yes, trying to save file");
      OnSaveFile();
      DEBUG("AskToSaveDialog: save file: yes, saved sucess");
      break;
    }
    case(Gtk::RESPONSE_NO):
    {
      DEBUG("AskToSaveDialog: save file: no");
      break;
    }
    default:
    {
           DEBUG("AskToSaveDialog: unexpected action: Default switch");
      break;
    }
  }
}
<|MERGE_RESOLUTION|>--- conflicted
+++ resolved
@@ -20,8 +20,6 @@
   refClipboard_ = Gtk::Clipboard::get();
   view.pack1(directories.widget(), true, true);
   CreateKeybindings(keybindings);
-  end = CurrentTextView().get_source_buffer()->end();
-  start = CurrentTextView().get_source_buffer()->end();
   INFO("Notebook Controller Success");
 }  // Constructor
 
@@ -59,8 +57,7 @@
         Gtk::AccelKey(keybindings.config_
                       .key_map()["edit_find"]),
         [this]() {
-          OnEditSearch();
-          // TODO(Oyvang)  Zalox, Forgi)Create function OnEditFind();
+	  entry.show_search("");
         });
   keybindings.action_group_menu()->
     add(Gtk::Action::create("EditCopy",
@@ -69,15 +66,19 @@
                       .key_map()["edit_copy"]),
        
         [this]() {
-          OnEditCopy();
+	  if (Pages() != 0) {
+	    CurrentTextView().get_buffer()->copy_clipboard(refClipboard_);
+	  }
         });
   keybindings.action_group_menu()->
     add(Gtk::Action::create("EditCut",
                             "Cut"),
          Gtk::AccelKey(keybindings.config_
-                      .key_map()["edit_cut"]),
-        [this]() {
-          OnEditCut();
+		       .key_map()["edit_cut"]),
+        [this]() {
+	  if (Pages() != 0) {
+	    CurrentTextView().get_buffer()->cut_clipboard(refClipboard_);
+	  }
         });
   keybindings.action_group_menu()->
     add(Gtk::Action::create("EditPaste",
@@ -85,7 +86,9 @@
          Gtk::AccelKey(keybindings.config_
                       .key_map()["edit_paste"]),
         [this]() {
-          OnEditPaste();
+	  if (Pages() != 0) {
+	    CurrentTextView().get_buffer()->paste_clipboard(refClipboard_);
+	  }
         });
 
   keybindings.action_group_menu()->
@@ -151,12 +154,12 @@
   entry.button_next.signal_clicked().
     connect(
             [this]() {
-              Search(true);
+              search(true);
             });
   entry.button_prev.signal_clicked().
     connect(
             [this]() {
-              Search(false);
+              search(false);
             });
   INFO("Notebook signal handlers sucsess");
 }
@@ -175,7 +178,7 @@
   editor_vec_.push_back(new Gtk::HBox());
   scrolledtext_vec_.back()->add(*text_vec_.back()->view);
   editor_vec_.back()->pack_start(*scrolledtext_vec_.back(), true, true);
-  size_t pos = path.find_last_of("/\\");
+  size_t pos = path.find_last_of("/\\");  // TODO #windows
   std::string filename=path;
   if(pos!=std::string::npos)
     filename=path.substr(pos+1);
@@ -215,101 +218,39 @@
 void Notebook::Controller::OnFileNewFile() {
   entry.show_set_filename();
 }
-void Notebook::Controller::OnEditCopy() {
-  if (Pages() != 0) {
-    CurrentTextView().get_buffer()->copy_clipboard(refClipboard_);
-  }
-}
-void Notebook::Controller::OnEditPaste() {
-  if (Pages() != 0) {
-    CurrentTextView().get_buffer()->paste_clipboard(refClipboard_);
-  }
-}
-void Notebook::Controller::OnEditCut() {
-  if (Pages() != 0) {
-    CurrentTextView().get_buffer()->cut_clipboard(refClipboard_);
-  }
-}
-
-std::string Notebook::Controller::GetCursorWord() {
-  INFO("Notebook get cursor word");
-  std::string word;
-  Gtk::TextIter start, end;
-  start = CurrentTextView().get_buffer()->get_insert()->get_iter();
-  end = CurrentTextView().get_buffer()->get_insert()->get_iter();
-  if (!end.ends_line()) {
-    while (!end.ends_word()) {
-      end.forward_char();
-    }
-  }
-  if (!start.starts_line()) {
-    while (!start.starts_word()) {
-      start.backward_char();
-    }
-  }
-  word = CurrentTextView().get_buffer()->get_text(start, end);
-  // TODO(Oyvang) fix selected text
-  return word;
-}
-
-void Notebook::Controller::OnEditSearch() {
-  search_match_end_ =
-    CurrentTextView().get_buffer()->get_iter_at_offset(0);
-  entry.show_search(GetCursorWord());
-}
-
-void Notebook::Controller::Search(bool forward) {
-<<<<<<< HEAD
+
+void Notebook::Controller::search(bool forward) {
   INFO("Notebook search");
-
+  auto start = CurrentTextView().search_start;
+  auto end = CurrentTextView().search_end;
   // fetch buffer and greate settings
   auto buffer = CurrentTextView().get_source_buffer();
   auto settings = gtk_source_search_settings_new();
-
   // get search text from entry
-  gtk_source_search_settings_set_search_text(settings, entry_.text().c_str());
-
+  gtk_source_search_settings_set_search_text(settings, entry().c_str());
   // make sure the search continues
   gtk_source_search_settings_set_wrap_around(settings, true);
   auto context = gtk_source_search_context_new(buffer->gobj(), settings);
   gtk_source_search_context_set_highlight(context, forward);
-  auto itr = buffer->get_insert()->get_iter().gobj();
-  gtk_source_search_context_forward(context,
-                                    end ? end.gobj() : itr,
-                                    start.gobj(),
-                                    end.gobj());
-
+  auto itr = buffer->get_insert()->get_iter();
+  buffer->remove_tag_by_name("search", start ? start : itr, end ? end : itr);
+  if (forward) {
+    DEBUG("Doing forward search");
+    gtk_source_search_context_forward(context,
+				      end ? end.gobj() : itr.gobj(),
+				      start.gobj(),
+				      end.gobj());
+  } else {
+    DEBUG("Doing backward search");
+    gtk_source_search_context_backward(context,
+				       start ? start.gobj() : itr.gobj(),
+				       start.gobj(),
+				       end.gobj());
+  }
   buffer->apply_tag_by_name("search", start, end);
   CurrentTextView().scroll_to(end);
-=======
-    INFO("Notebook search");
-  std::string search_word;
-  search_word = entry();
-  Gtk::TextIter test;
-
-  if ( !forward ) {
-    if ( search_match_start_ == 0 ||
-         search_match_start_.get_line_offset() == 0) {
-      search_match_start_ = CurrentTextView().get_buffer()->end();
-    }
-    search_match_start_.
-      backward_search(search_word,
-                      Gtk::TextSearchFlags::TEXT_SEARCH_TEXT_ONLY |
-                      Gtk::TextSearchFlags::TEXT_SEARCH_VISIBLE_ONLY,
-                      search_match_start_,
-                      search_match_end_);
-  } else {
-    if ( search_match_end_ == 0 ) {
-      search_match_end_ = CurrentTextView().get_buffer()->begin();
-    }
-    search_match_end_.
-      forward_search(search_word,
-                     Gtk::TextSearchFlags::TEXT_SEARCH_TEXT_ONLY |
-                     Gtk::TextSearchFlags::TEXT_SEARCH_VISIBLE_ONLY,
-                     search_match_start_,
-                     search_match_end_);
-  }
->>>>>>> 7ad10db1
+  CurrentTextView().search_start = start;
+  CurrentTextView().search_end = end;
 }
 
 void Notebook::Controller
