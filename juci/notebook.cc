#include "notebook.h"
#include <fstream>

Notebook::Model::Model() {
  cc_extension_ = ".cc";
  h_extension_  = ".h";
  scrollvalue_ = 50;
}

Notebook::View::View() : notebook_() {
  view_.pack2(notebook_);
  view_.set_position(120);
}

<<<<<<< HEAD
Notebook::Controller::Controller(Gtk::Window* window, Keybindings::Controller& keybindings,
                                 Source::Config& source_cfg,
                                 Directories::Config& dir_cfg) :
  source_config_(source_cfg),
  directories_(dir_cfg) {
  std::cout << "NOTEBOOK CONTROLLER"<< std::endl;
  window_ = window;
    std::cout << "1"<< std::endl;
=======
Notebook::Controller::Controller(Gtk::Window& window,
                                 Keybindings::Controller& keybindings,
                                 Source::Config& source_cfg,
                                 Directories::Config& dir_cfg) :
  source_config_(source_cfg),
  directories_(dir_cfg),
  index_(0, 1) {
  window_ = &window;
>>>>>>> 5a418475
  OnNewPage("juCi++");
    std::cout << "2"<< std::endl;
  refClipboard_ = Gtk::Clipboard::get();
      std::cout << "3"<< std::endl;
  ispopup = false;
      std::cout << "4"<< std::endl;
  view().pack1(directories_.widget(), true, true);
<<<<<<< HEAD
      std::cout << "5"<< std::endl;
  CreateKeybindings(keybindings);
    std::cout << "FERDIG"<< std::endl;
}  // Constructor

=======
  CreateKeybindings(keybindings);
  }  // Constructor
>>>>>>> 5a418475

void Notebook::Controller::CreateKeybindings(Keybindings::Controller
                                             &keybindings) {
  directories().m_TreeView.signal_row_activated()
    .connect(sigc::mem_fun(*this,
                           &Notebook::Controller::OnDirectoryNavigation));

  keybindings.action_group_menu()->
    add(Gtk::Action::create("FileMenu",
                            Gtk::Stock::FILE));

  keybindings.action_group_menu()->
    add(Gtk::Action::create("FileNewStandard",
                            Gtk::Stock::NEW,
                            "New empty file",
                            "Create a new file"),
        [this]() {
          is_new_file_ = true;
          OnFileNewEmptyfile();
        });
  keybindings.action_group_menu()->
    add(Gtk::Action::create("FileNewCC",
                            "New cc file"),
        Gtk::AccelKey(keybindings.config_
                      .key_map()["new_cc_file"]),
        [this]() {
          is_new_file_ = true;
          OnFileNewCCFile();
        });
  keybindings.action_group_menu()->
    add(Gtk::Action::create("FileNewH",
                            "New h file"),
        Gtk::AccelKey(keybindings.config_
                      .key_map()["new_h_file"]),
        [this]() {
          is_new_file_ = true;
          OnFileNewHeaderFile();
        });
  keybindings.action_group_menu()->
    add(Gtk::Action::create("WindowCloseTab",
                            "Close tab"),
        Gtk::AccelKey(keybindings.config_
                      .key_map()["close_tab"]),
        [this]() {
          OnCloseCurrentPage();
        });
  keybindings.action_group_menu()->
    add(Gtk::Action::create("EditFind",
                            Gtk::Stock::FIND),
        [this]() {
          is_new_file_ = false;
          OnEditSearch();
          // TODO(Oyvang)  Zalox, Forgi)Create function OnEditFind();
        });
  keybindings.action_group_menu()->
    add(Gtk::Action::create("EditCopy",
                            Gtk::Stock::COPY),
        [this]() {
          OnEditCopy();
        });
  keybindings.action_group_menu()->
    add(Gtk::Action::create("EditCut",
                            Gtk::Stock::CUT),
        [this]() {
          OnEditCut();
        });
  keybindings.action_group_menu()->
    add(Gtk::Action::create("EditPaste",
                            Gtk::Stock::PASTE),
        [this]() {
          OnEditPaste();
        });
  entry_.view_.entry().signal_activate().
    connect(
            [this]() {
              if (is_new_file_) {
                OnNewPage(entry_.text());
                entry_.OnHideEntries(is_new_file_);
              } else {
                Search(true);
              }
            });
  entry_.button_apply().signal_clicked().
    connect(
            [this]() {
              OnNewPage(entry_.text());
              entry_.OnHideEntries(is_new_file_);
            });
  entry_.button_close().signal_clicked().
    connect(
            [this]() {
              entry_.OnHideEntries(is_new_file_);
            });
  entry_.button_next().signal_clicked().
    connect(
            [this]() {
              Search(true);
            });
  entry_.button_prev().signal_clicked().
    connect(
            [this]() {
              Search(false);
            });
}

bool Notebook::Controller:: OnMouseRelease(GdkEventButton* button) {
  if (button->button == 1 && ispopup) {
    popup_.response(Gtk::RESPONSE_DELETE_EVENT);
    return true;
  }
  return false;
}

bool Notebook::Controller::OnKeyRelease(GdkEventKey* key) {
  return GeneratePopup(key->keyval);
}

bool Notebook::Controller::GeneratePopup(int key_id) {
  //  Get function to fill popup with suggests item vector under is for testing
<<<<<<< HEAD
  std::vector<std::string> items;
  Gtk::TextIter start = CurrentTextView().get_buffer()->get_insert()->get_iter();
  text_vec_.at(CurrentPage())->GetAutoCompleteSuggestions(start.get_line()+1,
							  start.get_line_offset()+2,
							  &items);
  std::cout << items.size()<< std::endl;
  if(items.size()>0){
  
    //  Replace over with get suggestions from zalox! OVER IS JUST FOR TESTING
  
    Gtk::ScrolledWindow popup_scroll_;
    Gtk::ListViewText listview_(1,false,Gtk::SelectionMode::SELECTION_SINGLE);

    popup_scroll_.set_policy(Gtk::PolicyType::POLICY_NEVER,
			     Gtk::PolicyType::POLICY_NEVER);
    listview_.set_enable_search(false);
    listview_.set_headers_visible(false);
    listview_.set_hscroll_policy(Gtk::ScrollablePolicy::SCROLL_NATURAL);
    listview_.set_activate_on_single_click(true);
    for (auto &i : items) listview_.append(i);
    popup_scroll_.add(listview_); 
    popup_.get_vbox()->pack_start(popup_scroll_);
    popup_.set_transient_for(*window_);
    popup_.show_all();

    int popup_x = popup_.get_width();
    int popup_y = items.size()*20;
    PopupSetSize(popup_scroll_,popup_x,popup_y);
    int x,y;
    FindPopupPosition(CurrentTextView(),popup_x,popup_y,x,y);
    popup_.move(x, y+15);
    PopupSelectHandler(popup_, listview_);
    ispopup = true;
    popup_.run();
    popup_.hide();
    ispopup = false;
    return true;
  }
  return false;
=======
  Gtk::TextIter beg = CurrentTextView().get_buffer()->get_insert()->get_iter();
  Gtk::TextIter end = CurrentTextView().get_buffer()->get_insert()->get_iter();
  Gtk::TextIter tmp = CurrentTextView().get_buffer()->get_insert()->get_iter();
  Gtk::TextIter tmp1 = CurrentTextView().get_buffer()->get_insert()->get_iter();
  Gtk::TextIter line =
  CurrentTextView().get_buffer()->get_iter_at_line(tmp.get_line());
  if (end.backward_char() && end.backward_char()) {
    bool illegal_chars =
    end.backward_search("\"", Gtk::TEXT_SEARCH_VISIBLE_ONLY, tmp, tmp1, line)
    ||
      end.backward_search("//", Gtk::TEXT_SEARCH_VISIBLE_ONLY, tmp, tmp1, line);
      if (illegal_chars) {
        return false;
      }
      std::string c = text_vec_[CurrentPage()]->buffer()->get_text(end, beg);
      switch (key_id) {
      case 46:
        break;
      case 58:
        if (c != "::") return false;
        break;
      case 60:
        if (c != "->") return false;
        break;
      case 62:
        if (c != "->") return false;
        break;
      default:
        return false;
      }
  } else {
    return false;
  }
  std::vector<Source::AutoCompleteData> acdata;
  text_vec_.at(CurrentPage())->
    GetAutoCompleteSuggestions(beg.get_line()+1,
                               beg.get_line_offset()+2,
                               &acdata);
  std::map<std::string, std::string> items;
  for (auto &data : acdata) {
    std::stringstream ss;
    std::string return_value;
    for (auto &chunk : data.chunks_) {
      switch (chunk.kind()) {
      case clang::CompletionChunk_ResultType:
        return_value = chunk.chunk();
        break;
      case clang::CompletionChunk_Informative:
        break;
      default:
        ss << chunk.chunk();
        break;
      }
    }
    items[ss.str() + " --> " + return_value] = ss.str();
  }
  //  Replace over with get suggestions from zalox! OVER IS JUST FOR TESTING
  Gtk::ScrolledWindow popup_scroll_;
  Gtk::ListViewText listview_(1, false, Gtk::SelectionMode::SELECTION_SINGLE);
  popup_scroll_.set_policy(Gtk::PolicyType::POLICY_NEVER,
                           Gtk::PolicyType::POLICY_NEVER);
  listview_.set_enable_search(true);
  listview_.set_headers_visible(false);
  listview_.set_hscroll_policy(Gtk::ScrollablePolicy::SCROLL_NATURAL);
  listview_.set_activate_on_single_click(true);
  if (items.empty()) {
    items["No suggestions found..."] = "";
  }
  for (auto &i : items) {
    listview_.append(i.first);
  }
  popup_scroll_.add(listview_);
  popup_.get_vbox()->pack_start(popup_scroll_);
  popup_.set_transient_for(*window_);
  popup_.show_all();

  int popup_x = popup_.get_width();
  int popup_y = items.size() * 20;
  PopupSetSize(popup_scroll_, popup_x, popup_y);
  int x, y;
  FindPopupPosition(CurrentTextView(), popup_x, popup_y, x, y);
  popup_.move(x, y+15);
  PopupSelectHandler(popup_, listview_, &items);
  ispopup = true;
  popup_.run();
  popup_.hide();
  ispopup = false;
  return true;
>>>>>>> 5a418475
}

bool Notebook::Controller::ScrollEventCallback(GdkEventScroll* scroll_event) {
  int page = CurrentPage();
  int direction_y = scroll_event->delta_y;
  int direction_x = scroll_event->delta_x;

  Glib::RefPtr<Gtk::Adjustment> adj =
    scrolledtext_vec_.at(page)->
    get_vscrollbar()->get_adjustment();
  if ( direction_y != 0 ) {
    int dir_val = direction_y == -1 ? -model_.scrollvalue_:+model_.scrollvalue_;
    adj->set_value(adj->get_value()+dir_val);
    text_vec_.at(page)->view().set_vadjustment(adj);
    linenumbers_vec_.at(page)->view().set_vadjustment(adj);
  }
  return true;
}
Notebook::Controller::~Controller() {
  for (auto &i : text_vec_) delete i;
  for (auto &i : linenumbers_vec_) delete i;
  for (auto &i : editor_vec_) delete i;
  for (auto &i : scrolledtext_vec_) delete i;
  for (auto &i : scrolledline_vec_) delete i;
}

Gtk::Paned& Notebook::Controller::view() {
  return view_.view();
}
Gtk::Box& Notebook::Controller::entry_view() {
  return entry_.view();
}

void Notebook::Controller::OnNewPage(std::string name) {
  OnCreatePage();
  text_vec_.back()->OnNewEmptyFile();
  Notebook().append_page(*editor_vec_.back(), name);
  Notebook().show_all_children();
  Notebook().set_current_page(Pages()-1);
  Notebook().set_focus_child(text_vec_.at(Pages()-1)->view());
}

void Notebook::Controller::
MapBuffers(std::map<std::string, std::string> *buffers) {
  for (auto &buffer : text_vec_) {
    buffers->operator[](buffer->model().file_path()) =
      buffer->buffer()->get_text().raw();
  }
}

void Notebook::Controller::OnOpenFile(std::string path) {
  OnCreatePage();
  text_vec_.back()->OnOpenFile(path);
  text_vec_.back()->set_is_saved(true);
  unsigned pos = path.find_last_of("/\\");
  Notebook().append_page(*editor_vec_.back(), path.substr(pos+1));
  Notebook().show_all_children();
  Notebook().set_current_page(Pages()-1);
  Notebook().set_focus_child(text_vec_.back()->view());
  OnBufferChange();
}

void Notebook::Controller::OnCreatePage() {
  text_vec_.push_back(new Source::Controller(source_config(), this));
  linenumbers_vec_.push_back(new Source::Controller(source_config(), this));
  scrolledline_vec_.push_back(new Gtk::ScrolledWindow());
  scrolledtext_vec_.push_back(new Gtk::ScrolledWindow());
  editor_vec_.push_back(new Gtk::HBox());
  scrolledtext_vec_.back()->add(text_vec_.back()->view());
  scrolledline_vec_.back()->add(linenumbers_vec_.back()->view());
  linenumbers_vec_.back()->view().get_buffer()->set_text("1 ");
  linenumbers_vec_.back()->view().override_color(Gdk::RGBA("Black"));
  linenumbers_vec_.back()->
    view().set_justification(Gtk::Justification::JUSTIFY_RIGHT);
  scrolledline_vec_.back()->get_vscrollbar()->hide();
  linenumbers_vec_.back()->view().set_editable(false);
  linenumbers_vec_.back()->view().set_sensitive(false);
  editor_vec_.back()->pack_start(*scrolledline_vec_.back(), false, false);
  editor_vec_.back()->pack_start(*scrolledtext_vec_.back(), true, true);
  TextViewHandlers(text_vec_.back()->view());
}

void Notebook::Controller::OnCloseCurrentPage() {
  // TODO(oyvang) zalox, forgi)
  // Save a temp file, in case you close one you dont want to close?
  if (Pages() != 0) {
    int page = CurrentPage();
    Notebook().remove_page(page);
    delete text_vec_.at(page);
    delete linenumbers_vec_.at(page);
    delete scrolledtext_vec_.at(page);
    delete scrolledline_vec_.at(page);
    delete editor_vec_.at(page);
    text_vec_.erase(text_vec_.begin()+ page);
    linenumbers_vec_.erase(linenumbers_vec_.begin()+page);
    scrolledtext_vec_.erase(scrolledtext_vec_.begin()+page);
    scrolledline_vec_.erase(scrolledline_vec_.begin()+page);
    editor_vec_.erase(editor_vec_.begin()+page);
  }
}
void Notebook::Controller::OnFileNewEmptyfile() {
  entry_.OnShowSetFilenName("");
}
void Notebook::Controller::OnFileNewCCFile() {
  entry_.OnShowSetFilenName(model_.cc_extension_);
}
void Notebook::Controller::OnFileNewHeaderFile() {
  entry_.OnShowSetFilenName(model_.h_extension_);
}
void Notebook::Controller::OnEditCopy() {
  if (Pages() != 0) {
    Buffer(text_vec_.at(CurrentPage()))->copy_clipboard(refClipboard_);
  }
}
void Notebook::Controller::OnEditPaste() {
  if (Pages() != 0) {
    Buffer(text_vec_.at(CurrentPage()))->paste_clipboard(refClipboard_);
  }
}
void Notebook::Controller::OnEditCut() {
  if (Pages() != 0) {
    Buffer(text_vec_.at(CurrentPage()))->cut_clipboard(refClipboard_);
  }
}

std::string Notebook::Controller::GetCursorWord() {
  int page = CurrentPage();
  std::string word;
  Gtk::TextIter start, end;
  start = Buffer(text_vec_.at(page))->get_insert()->get_iter();
  end = Buffer(text_vec_.at(page))->get_insert()->get_iter();
  if (!end.ends_line()) {
    while (!end.ends_word()) {
      end.forward_char();
    }
  }
  if (!start.starts_line()) {
    while (!start.starts_word()) {
      start.backward_char();
    }
  }
  word = Buffer(text_vec_.at(page))->get_text(start, end);
  // TODO(Oyvang) fix selected text
  return word;
}

void Notebook::Controller::OnEditSearch() {
  search_match_end_ =
    Buffer(text_vec_.at(CurrentPage()))->get_iter_at_offset(0);
  entry_.OnShowSearch(GetCursorWord());
}

void Notebook::Controller::Search(bool forward) {
  int page = CurrentPage();
  std::string search_word;
  search_word = entry_.text();
  Gtk::TextIter test;

  if ( !forward ) {
    if ( search_match_start_ == 0 ||
         search_match_start_.get_line_offset() == 0) {
      search_match_start_ = Buffer(text_vec_.at(CurrentPage()))->end();
    }
    search_match_start_.
      backward_search(search_word,
                      Gtk::TextSearchFlags::TEXT_SEARCH_TEXT_ONLY |
                      Gtk::TextSearchFlags::TEXT_SEARCH_VISIBLE_ONLY,
                      search_match_start_,
                      search_match_end_);
  } else {
    if ( search_match_end_ == 0 ) {
      search_match_end_ = Buffer(text_vec_.at(CurrentPage()))->begin();
    }
    search_match_end_.
      forward_search(search_word,
                     Gtk::TextSearchFlags::TEXT_SEARCH_TEXT_ONLY |
                     Gtk::TextSearchFlags::TEXT_SEARCH_VISIBLE_ONLY,
                     search_match_start_,
                     search_match_end_);
  }
}

void Notebook::Controller::OnBufferChange() {
  int page =  CurrentPage();
  int text_nr = Buffer(text_vec_.at(page))->get_line_count();
  int line_nr =  Buffer(linenumbers_vec_.at(page))->get_line_count();
  while (line_nr < text_nr) {
    line_nr++;
    Buffer(linenumbers_vec_.at(page))->
      insert(Buffer(linenumbers_vec_.at(page))->end(),
             "\n"+std::to_string(line_nr)+" ");
  }
  while (line_nr > text_nr) {
    Gtk::TextIter iter =
      Buffer(linenumbers_vec_.at(page))->get_iter_at_line(line_nr);
    iter.backward_char();
    line_nr--;
    Buffer(linenumbers_vec_.at(page))->
      erase(iter,
            Buffer(linenumbers_vec_.at(page))->end());
  }
  if (Buffer(text_vec_.at(page))->get_insert()->get_iter().starts_line() &&
      Buffer(text_vec_.at(page))->get_insert()->get_iter().get_line() ==
      Buffer(text_vec_.at(page))->end().get_line()) {
    GdkEventScroll* scroll = new GdkEventScroll;
    scroll->delta_y = 1.0;
    scroll->delta_x = 0.0;
    ScrollEventCallback(scroll);
    delete scroll;
  }
}
void Notebook::Controller
::OnDirectoryNavigation(const Gtk::TreeModel::Path& path,
                        Gtk::TreeViewColumn* column) {
  Gtk::TreeModel::iterator iter = directories().m_refTreeModel->get_iter(path);
  if (iter) {
    Gtk::TreeModel::Row row = *iter;
    std::string upath = Glib::ustring(row[directories().view().m_col_path]);
    boost::filesystem::path fs_path(upath);
    if (boost::filesystem::is_directory(fs_path)) {
      directories().m_TreeView.row_expanded(path) ?
        directories().m_TreeView.collapse_row(path) :
        directories().m_TreeView.expand_row(path, false);
    } else {
      std::stringstream sstm;
      sstm << row[directories().view().m_col_path];
      std::string file = sstm.str();
      OnOpenFile(file);
    }
  }
}

Gtk::TextView&  Notebook::Controller::CurrentTextView() {
  return text_vec_.at(CurrentPage())->view();
}

int Notebook::Controller::CurrentPage() {
  return Notebook().get_current_page();
}

Glib::RefPtr<Gtk::TextBuffer>
Notebook::Controller::Buffer(Source::Controller *source) {
  return source->view().get_buffer();
}

int Notebook::Controller::Pages() {
  return Notebook().get_n_pages();
}
Gtk::Notebook& Notebook::Controller::Notebook() {
  return view_.notebook();
}

void Notebook::Controller::TextViewHandlers(Gtk::TextView& textview) {
  textview.get_buffer()->signal_changed().connect(
                                                  [this]() {
                                                    OnBufferChange();
                                                  });

  textview.signal_button_release_event().
    connect(sigc::mem_fun(*this, &Notebook::Controller::OnMouseRelease), false);

  textview.signal_key_release_event().
    connect(sigc::mem_fun(*this, &Notebook::Controller::OnKeyRelease), false);
}

void Notebook::Controller::PopupSelectHandler(Gtk::Dialog &popup,
                                              Gtk::ListViewText &listview,
                                              std::map<std::string, std::string>
                                              *items) {
  listview.signal_row_activated().
    connect([this, &listview, &popup, items](const Gtk::TreeModel::Path& path,
                                             Gtk::TreeViewColumn*) {
              std::string selected = items->
                at(listview.get_text(listview.get_selected()[0]));
              CurrentTextView().get_buffer()->insert_at_cursor(selected);
              popup.response(Gtk::RESPONSE_DELETE_EVENT);
            });
}
void Notebook::Controller::PopupSetSize(Gtk::ScrolledWindow &scroll,
                                        int &current_x,
                                        int &current_y) {
  int textview_x = CurrentTextView().get_width();
  int textview_y = 150;
  bool is_never_scroll_x = true;
  bool is_never_scroll_y = true;
  if (current_x > textview_x) {
    current_x = textview_x;
    is_never_scroll_x = false;
  }
  if (current_y > textview_y) {
    current_y = textview_y;
    is_never_scroll_y = false;
  }
  scroll.set_size_request(current_x, current_y);
  if (!is_never_scroll_x && !is_never_scroll_y) {
    scroll.set_policy(Gtk::PolicyType::POLICY_AUTOMATIC,
                      Gtk::PolicyType::POLICY_AUTOMATIC);
  } else if (!is_never_scroll_x && is_never_scroll_y) {
    scroll.set_policy(Gtk::PolicyType::POLICY_AUTOMATIC,
                      Gtk::PolicyType::POLICY_NEVER);
  } else if (is_never_scroll_x && !is_never_scroll_y) {
    scroll.set_policy(Gtk::PolicyType::POLICY_NEVER,
                      Gtk::PolicyType::POLICY_AUTOMATIC);
  }
}

void Notebook::Controller::FindPopupPosition(Gtk::TextView& textview,
                                             int popup_x,
                                             int popup_y,
                                             int &x,
                                             int &y) {
  Gdk::Rectangle temp1, temp2;
  textview.get_cursor_locations(
                                CurrentTextView().
                                get_buffer()->get_insert()->
                                get_iter(), temp1, temp2);
  int textview_edge_x = 0;
  int textview_edge_y = 0;
  textview.buffer_to_window_coords(
                                   Gtk::TextWindowType::TEXT_WINDOW_WIDGET,
                                   temp1.get_x(),
                                   temp1.get_y(),
                                   x, y);
  Glib::RefPtr<Gdk::Window> gdkw =
    CurrentTextView().get_window(Gtk::TextWindowType::TEXT_WINDOW_WIDGET);
  gdkw->get_origin(textview_edge_x, textview_edge_y);

  x += textview_edge_x;
  y += textview_edge_y;
  if ((textview_edge_x-x)*-1 > textview.get_width()-popup_x) {
    x -= popup_x;
    if (x < textview_edge_x) x = textview_edge_x;
  }
  if ((textview_edge_y-y)*-1 > textview.get_height()-popup_y) {
    y -= (popup_y+14) + 15;
    if (x < textview_edge_y) y = textview_edge_y +15;
  }
}

<<<<<<< HEAD
void Notebook::Controller:: OnSaveFile() {
  if (text_vec_.at(CurrentPage())->is_saved()) {
    std::ofstream file;
    file.open (text_vec_.at(CurrentPage())->path());
    file << CurrentTextView().get_buffer()->get_text();
    file.close();
  } else {
    std::string path = OnSaveFileAs();
    if (path != "") {
      std::ofstream file;
      file.open (path);
      file << CurrentTextView().get_buffer()->get_text();
      file.close();
      text_vec_.at(CurrentPage())->set_path(path);
      text_vec_.at(CurrentPage())->set_is_saved(true);
    }
  } 
}


std::string Notebook::Controller::OnSaveFileAs(){
  Gtk::FileChooserDialog dialog("Please choose a file",
				Gtk::FILE_CHOOSER_ACTION_SAVE);
  dialog.set_transient_for(*window_);
  dialog.set_position(Gtk::WindowPosition::WIN_POS_CENTER_ALWAYS);
  dialog.add_button("_Cancel", Gtk::RESPONSE_CANCEL);
  dialog.add_button("_Save", Gtk::RESPONSE_OK);
  int result = dialog.run();
   switch (result) {
        case(Gtk::RESPONSE_OK): {
            std::string path = dialog.get_filename();
	    unsigned pos = path.find_last_of("/\\");
	    std::cout << path<< std::endl;
	    //notebook_.OnSaveFile(path);
	    return path;
            break;
        }
        case(Gtk::RESPONSE_CANCEL): {
            break;
        }
        default: {
            std::cout << "Unexpected button clicked." << std::endl;
            break;
        }
    }
   return "";
=======
void Notebook::Controller:: OnSaveFile(std::string path) {
  std::ofstream file;
  file.open(path);
  file << CurrentTextView().get_buffer()->get_text();
  file.close();
>>>>>>> 5a418475
}<|MERGE_RESOLUTION|>--- conflicted
+++ resolved
@@ -12,42 +12,20 @@
   view_.set_position(120);
 }
 
-<<<<<<< HEAD
 Notebook::Controller::Controller(Gtk::Window* window, Keybindings::Controller& keybindings,
-                                 Source::Config& source_cfg,
-                                 Directories::Config& dir_cfg) :
-  source_config_(source_cfg),
-  directories_(dir_cfg) {
-  std::cout << "NOTEBOOK CONTROLLER"<< std::endl;
-  window_ = window;
-    std::cout << "1"<< std::endl;
-=======
-Notebook::Controller::Controller(Gtk::Window& window,
-                                 Keybindings::Controller& keybindings,
                                  Source::Config& source_cfg,
                                  Directories::Config& dir_cfg) :
   source_config_(source_cfg),
   directories_(dir_cfg),
   index_(0, 1) {
-  window_ = &window;
->>>>>>> 5a418475
+  window_ = window;
   OnNewPage("juCi++");
-    std::cout << "2"<< std::endl;
   refClipboard_ = Gtk::Clipboard::get();
-      std::cout << "3"<< std::endl;
   ispopup = false;
-      std::cout << "4"<< std::endl;
   view().pack1(directories_.widget(), true, true);
-<<<<<<< HEAD
-      std::cout << "5"<< std::endl;
   CreateKeybindings(keybindings);
-    std::cout << "FERDIG"<< std::endl;
 }  // Constructor
 
-=======
-  CreateKeybindings(keybindings);
-  }  // Constructor
->>>>>>> 5a418475
 
 void Notebook::Controller::CreateKeybindings(Keybindings::Controller
                                              &keybindings) {
@@ -167,47 +145,6 @@
 
 bool Notebook::Controller::GeneratePopup(int key_id) {
   //  Get function to fill popup with suggests item vector under is for testing
-<<<<<<< HEAD
-  std::vector<std::string> items;
-  Gtk::TextIter start = CurrentTextView().get_buffer()->get_insert()->get_iter();
-  text_vec_.at(CurrentPage())->GetAutoCompleteSuggestions(start.get_line()+1,
-							  start.get_line_offset()+2,
-							  &items);
-  std::cout << items.size()<< std::endl;
-  if(items.size()>0){
-  
-    //  Replace over with get suggestions from zalox! OVER IS JUST FOR TESTING
-  
-    Gtk::ScrolledWindow popup_scroll_;
-    Gtk::ListViewText listview_(1,false,Gtk::SelectionMode::SELECTION_SINGLE);
-
-    popup_scroll_.set_policy(Gtk::PolicyType::POLICY_NEVER,
-			     Gtk::PolicyType::POLICY_NEVER);
-    listview_.set_enable_search(false);
-    listview_.set_headers_visible(false);
-    listview_.set_hscroll_policy(Gtk::ScrollablePolicy::SCROLL_NATURAL);
-    listview_.set_activate_on_single_click(true);
-    for (auto &i : items) listview_.append(i);
-    popup_scroll_.add(listview_); 
-    popup_.get_vbox()->pack_start(popup_scroll_);
-    popup_.set_transient_for(*window_);
-    popup_.show_all();
-
-    int popup_x = popup_.get_width();
-    int popup_y = items.size()*20;
-    PopupSetSize(popup_scroll_,popup_x,popup_y);
-    int x,y;
-    FindPopupPosition(CurrentTextView(),popup_x,popup_y,x,y);
-    popup_.move(x, y+15);
-    PopupSelectHandler(popup_, listview_);
-    ispopup = true;
-    popup_.run();
-    popup_.hide();
-    ispopup = false;
-    return true;
-  }
-  return false;
-=======
   Gtk::TextIter beg = CurrentTextView().get_buffer()->get_insert()->get_iter();
   Gtk::TextIter end = CurrentTextView().get_buffer()->get_insert()->get_iter();
   Gtk::TextIter tmp = CurrentTextView().get_buffer()->get_insert()->get_iter();
@@ -296,7 +233,6 @@
   popup_.hide();
   ispopup = false;
   return true;
->>>>>>> 5a418475
 }
 
 bool Notebook::Controller::ScrollEventCallback(GdkEventScroll* scroll_event) {
@@ -636,7 +572,6 @@
   }
 }
 
-<<<<<<< HEAD
 void Notebook::Controller:: OnSaveFile() {
   if (text_vec_.at(CurrentPage())->is_saved()) {
     std::ofstream file;
@@ -650,7 +585,7 @@
       file.open (path);
       file << CurrentTextView().get_buffer()->get_text();
       file.close();
-      text_vec_.at(CurrentPage())->set_path(path);
+      text_vec_.at(CurrentPage())->set_file_path(path);
       text_vec_.at(CurrentPage())->set_is_saved(true);
     }
   } 
@@ -683,11 +618,4 @@
         }
     }
    return "";
-=======
-void Notebook::Controller:: OnSaveFile(std::string path) {
-  std::ofstream file;
-  file.open(path);
-  file << CurrentTextView().get_buffer()->get_text();
-  file.close();
->>>>>>> 5a418475
 }