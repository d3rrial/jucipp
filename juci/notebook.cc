#include "notebook.h"

Notebook::Model::Model() {
  cc_extension_ = ".cc";
  h_extension_  = ".h";
  scrollvalue_ = 50;
};

Notebook::View::View(){
  view_.pack2(notebook_);
  view_.set_position(120);
}

Notebook::Controller::Controller(Keybindings::Controller& keybindings,
<<<<<<< HEAD
				 Source::Config& source_cfg,
                                 Directories::Config& dir_cfg) :
  source_config_(source_cfg),
  directories_(dir_cfg) { 
=======
				 Source::Config& source_cfg) :
  source_config_(source_cfg) { 
>>>>>>> 55aa8970
  OnNewPage("juCi++");
  refClipboard_ = Gtk::Clipboard::get();
  CreateKeybindings(keybindings);
}//  Constructor

void Notebook::Controller::CreateKeybindings(Keybindings::Controller
					     &keybindings){
  directories().m_TreeView.signal_row_activated()
    .connect(sigc::mem_fun(*this,
                           &Notebook::Controller::OnDirectoryNavigation));
  
  keybindings.action_group_menu()->
    add(Gtk::Action::create("FileMenu",
			    Gtk::Stock::FILE));

  keybindings.action_group_menu()->
    add(Gtk::Action::create("FileNewStandard",
			    Gtk::Stock::NEW,
			    "New empty file",
			    "Create a new file"),
	[this]() {
	  is_new_file_ = true;
	  OnFileNewEmptyfile();
	});
  keybindings.action_group_menu()->
    add(Gtk::Action::create("FileNewCC",
			    "New cc file"),
	Gtk::AccelKey(keybindings.config_
		      .key_map()["new_cc_file"]),
	[this]() {
	  is_new_file_ = true;
	  OnFileNewCCFile();
	});
  keybindings.action_group_menu()->
    add(Gtk::Action::create("FileNewH",
			    "New h file"),
	Gtk::AccelKey(keybindings.config_
		      .key_map()["new_h_file"]),
	[this]() {
	  is_new_file_ = true;
	  OnFileNewHeaderFile();
	});
  keybindings.action_group_menu()->
    add(Gtk::Action::create("WindowCloseTab",
			    "Close tab"),
	Gtk::AccelKey(keybindings.config_
		      .key_map()["close_tab"]),
	[this]() {
	  OnCloseCurrentPage();
	});
  keybindings.action_group_menu()->
    add(Gtk::Action::create("EditFind",
			    Gtk::Stock::FIND),
	[this]() {
	  is_new_file_ = false;
	  OnEditSearch();
	  //TODO(Oyvang, Zalox, Forgi)Create function OnEditFind();
	});
  keybindings.action_group_menu()->
    add(Gtk::Action::create("EditCopy",
			    Gtk::Stock::COPY),  
	[this]() {
	  OnEditCopy();
	});
  keybindings.action_group_menu()->
    add(Gtk::Action::create("EditCut",
			    Gtk::Stock::CUT),
	[this]() {
	  OnEditCut();
	});
  keybindings.action_group_menu()->
    add(Gtk::Action::create("EditPaste",
			    Gtk::Stock::PASTE),
	[this]() {
	  OnEditPaste();
	});
  keybindings.action_group_hidden()->
    add(Gtk::Action::create("EditPaste",
			    Gtk::Stock::PASTE),
	[this]() {
	  OnEditPaste();
	});
  entry_.view_.entry().signal_activate().
    connect(
	    [this]() {
	      if(is_new_file_){
		OnNewPage(entry_.text());
		entry_.OnHideEntries(is_new_file_);
	      }else{
		Search(true);
	      }
	    });
  entry_.button_apply().signal_clicked().
    connect(
	    [this]() {   
	      OnNewPage(entry_.text());
	      entry_.OnHideEntries(is_new_file_);  
	    });
  entry_.button_close().signal_clicked().
    connect(
	    [this]() {   
	      entry_.OnHideEntries(is_new_file_);  
	    });
  entry_.button_next().signal_clicked().
    connect(
	    [this]() {   
	      Search(true); 
	    });
  entry_.button_prev().signal_clicked().
    connect(
	    [this]() {   
	      Search(false); 
	    });
}

void Notebook::Controller::GeneratePopup(std::vector<string> items){
  Gtk::ScrolledWindow popup_scroll_;
  Gtk::ListViewText listview_(1,false,Gtk::SelectionMode::SELECTION_SINGLE);
  Gtk::Dialog popup_("",true);
  listview_.set_enable_search(false);
  listview_.set_hscroll_policy(Gtk::ScrollablePolicy::SCROLL_NATURAL);
  listview_.set_activate_on_single_click(true);
  listview_.signal_row_activated().
    connect([this, &listview_, &popup_](const Gtk::TreeModel::Path& path,
					Gtk::TreeViewColumn*) {
	      std::string t = listview_.get_text(listview_.get_selected()[0]);
	      CurrentTextView().get_buffer()->insert_at_cursor(t);
	      popup_.response(Gtk::RESPONSE_DELETE_EVENT); 
	    });
  for (auto &i : items) listview_.append(i);
  listview_.set_headers_visible(false);
  popup_scroll_.add(listview_); 
  popup_.get_vbox()->pack_start(popup_scroll_);
  popup_.set_size_request(80,80);
  popup_.show_all();
  Gdk::Rectangle temp1, temp2;
  CurrentTextView().
    get_cursor_locations(
			 CurrentTextView().
			 get_buffer()->get_insert()->
			 get_iter(), temp1, temp2);


  int x = temp1.get_x();
  int y = temp1.get_y();
  text_vec_.at(CurrentPage())->
    view().buffer_to_window_coords(
				   Gtk::TextWindowType::TEXT_WINDOW_WIDGET,
				   temp2.get_x(),
				   temp2.get_y(),
				   x, y);


  int widht = Notebook().get_width()-88;
  int height = Notebook().get_height()-180;
  if(x>widht){
    x = widht;  }
  if(y>height){
    y =height;
  }
  popup_.move(x, y+88);
  popup_.run();
}

bool Notebook::Controller::ScrollEventCallback(GdkEventScroll* scroll_event) {
  int page = CurrentPage();
  int direction_y = scroll_event->delta_y;
  int direction_x = scroll_event->delta_x;

  Glib::RefPtr<Gtk::Adjustment> adj =
    scrolledtext_vec_.at(page)->
    get_vscrollbar()->get_adjustment();
  
  if ( direction_y != 0 ) {
   
    int dir_val = direction_y==-1?-model_.scrollvalue_:+model_.scrollvalue_; 
    adj->set_value(adj->get_value()+dir_val);
    text_vec_.at(page)->view().set_vadjustment(adj);
    linenumbers_vec_.at(page)->view().set_vadjustment(adj);
  }
  return true;
}
Notebook::Controller::~Controller() {
  for (auto &i : text_vec_) delete i;
  for (auto &i : linenumbers_vec_) delete i;
  for (auto &i : editor_vec_) delete i;
  for (auto &i : scrolledtext_vec_) delete i;
  for (auto &i : scrolledline_vec_) delete i;
}

Gtk::Paned& Notebook::Controller::view() {
  return view_.view();
}
Gtk::Box& Notebook::Controller::entry_view() {
  return entry_.view();
}

void Notebook::Controller::OnNewPage(std::string name) {
  OnCreatePage();
  text_vec_.back()->OnNewEmptyFile();
  Notebook().append_page(*editor_vec_.back(), name);
  Notebook().show_all_children();
  Notebook().set_current_page(Pages()-1);
  Notebook().set_focus_child(text_vec_.at(Pages()-1)->view()); 
}

void Notebook::Controller::OnOpenFile(std::string path) {
  OnCreatePage();
  text_vec_.back()->OnOpenFile(path);
  unsigned pos = path.find_last_of("/\\");
  Notebook().append_page(*editor_vec_.back(), path.substr(pos+1));
  Notebook().show_all_children();
  std::cout << "setting current page"<< std::endl;
  Notebook().set_current_page(Pages()-1);
  std::cout << "current page set" << std::endl;
  Notebook().set_focus_child(text_vec_.back()->view());
  OnBufferChange();
}

void Notebook::Controller::OnCreatePage(){
  text_vec_.push_back(new Source::Controller(source_config()));
  linenumbers_vec_.push_back(new Source::Controller(source_config()));
  scrolledline_vec_.push_back(new Gtk::ScrolledWindow());
  scrolledtext_vec_.push_back(new Gtk::ScrolledWindow());
  editor_vec_.push_back(new Gtk::HBox());
  scrolledtext_vec_.back()->add(text_vec_.back()->view());
  scrolledline_vec_.back()->add(linenumbers_vec_.back()->view());
  linenumbers_vec_.back()->view().get_buffer()->set_text("1 ");
  linenumbers_vec_.back()->view().override_color(Gdk::RGBA("Black"));
  linenumbers_vec_.back()->
    view().set_justification(Gtk::Justification::JUSTIFY_RIGHT);
  scrolledline_vec_.back()->get_vscrollbar()->hide();
  linenumbers_vec_.back()->view().set_editable(false);
  linenumbers_vec_.back()->view().set_sensitive(false);
  editor_vec_.back()->pack_start(*scrolledline_vec_.back(),false,false);
  editor_vec_.back()->pack_start(*scrolledtext_vec_.back(), true, true);
  BufferChangeHandler(text_vec_.back()->view().get_buffer());
}

void Notebook::Controller::OnCloseCurrentPage() {
  //TODO (oyvang, zalox, forgi) Save a temp file, in case you close one you dont want to close?
  if(Pages()!=0){
    int page = CurrentPage();
    Notebook().remove_page(page);
    delete text_vec_.at(page);
    delete linenumbers_vec_.at(page);
    delete scrolledtext_vec_.at(page);
    delete scrolledline_vec_.at(page);
    delete editor_vec_.at(page);
    text_vec_.erase(text_vec_.begin()+ page);
    linenumbers_vec_.erase(linenumbers_vec_.begin()+page);
    scrolledtext_vec_.erase(scrolledtext_vec_.begin()+page);
    scrolledline_vec_.erase(scrolledline_vec_.begin()+page);
    editor_vec_.erase(editor_vec_.begin()+page);
  }
}
void Notebook::Controller::OnFileNewEmptyfile() {
  entry_.OnShowSetFilenName("");
}
void Notebook::Controller::OnFileNewCCFile() {
  entry_.OnShowSetFilenName(model_.cc_extension_);
}
void Notebook::Controller::OnFileNewHeaderFile() {
  entry_.OnShowSetFilenName(model_.h_extension_);
}
void Notebook::Controller::OnEditCopy() {
  if (Pages() != 0) {
    Buffer(text_vec_.at(CurrentPage()))->copy_clipboard(refClipboard_);
  }
}
void Notebook::Controller::OnEditPaste() {
  if (Pages() != 0) {
    Buffer(text_vec_.at(CurrentPage()))->paste_clipboard(refClipboard_);
  }
}
void Notebook::Controller::OnEditCut() {
  if (Pages() != 0) {
    Buffer(text_vec_.at(CurrentPage()))->cut_clipboard(refClipboard_);
  }
}

std::string Notebook::Controller::GetCursorWord(){
  int page = CurrentPage();
  std::string word;
  Gtk::TextIter start,end;
  start = Buffer(text_vec_.at(page))->get_insert()->get_iter();
  end = Buffer(text_vec_.at(page))->get_insert()->get_iter();
  if(!end.ends_line()) {
    while(!end.ends_word()){
      end.forward_char();
    }
  }
  if(!start.starts_line()) {
    while(!start.starts_word()){
      start.backward_char();
    }
  }
  word = Buffer(text_vec_.at(page))->get_text(start,end);
  //TODO(Oyvang)fix selected text
  return word;
}

void Notebook::Controller::OnEditSearch() {
  search_match_end_ =
    Buffer(text_vec_.at(CurrentPage()))->get_iter_at_offset(0);
  entry_.OnShowSearch(GetCursorWord());
}

void Notebook::Controller::Search(bool forward){
  int page = CurrentPage();
  std::string search_word;
  search_word = entry_.text();
  Gtk::TextIter test;

  if ( !forward ) {
    if ( search_match_start_ == 0 ||
	 search_match_start_.get_line_offset() == 0) {
      search_match_start_= Buffer(text_vec_.at(CurrentPage()))->end();
    }
    search_match_start_.
      backward_search(search_word,
		      Gtk::TextSearchFlags::TEXT_SEARCH_TEXT_ONLY |
		      Gtk::TextSearchFlags::TEXT_SEARCH_VISIBLE_ONLY,
		      search_match_start_,
		      search_match_end_);  
  } else {
    if ( search_match_end_ == 0 ) {
      search_match_end_= Buffer(text_vec_.at(CurrentPage()))->begin();
    }
    search_match_end_.
      forward_search(search_word,
		     Gtk::TextSearchFlags::TEXT_SEARCH_TEXT_ONLY |
		     Gtk::TextSearchFlags::TEXT_SEARCH_VISIBLE_ONLY,
		     search_match_start_,
		     search_match_end_);
  }
}

void Notebook::Controller::OnBufferChange() {
  int page =  CurrentPage();
  int text_nr = Buffer(text_vec_.at(page))->get_line_count();
  int line_nr =  Buffer(linenumbers_vec_.at(page))->get_line_count();
  while (line_nr < text_nr ){
    line_nr++;
    Buffer(linenumbers_vec_.at(page))->
      insert(Buffer(linenumbers_vec_.at(page))->end(),
	     "\n"+std::to_string(line_nr)+" ");
  }
  while (line_nr > text_nr ){
    Gtk::TextIter iter = Buffer(linenumbers_vec_.at(page))->get_iter_at_line(line_nr);
    iter.backward_char();
    line_nr--;
    Buffer(linenumbers_vec_.at(page))->
      erase(iter,
	    Buffer(linenumbers_vec_.at(page))->end());
  }
  if(Buffer(text_vec_.at(page))->get_insert()->get_iter().starts_line() &&
     Buffer(text_vec_.at(page))->get_insert()->get_iter().get_line() ==
     Buffer(text_vec_.at(page))->end().get_line()) {
      
    GdkEventScroll* scroll = new GdkEventScroll;
    scroll->delta_y = 1.0;
    scroll->delta_x = 0.0;
    ScrollEventCallback(scroll);
    delete scroll;
  }
  Gtk::TextIter start,end;
  std::string word;
  start = Buffer(text_vec_.at(page))->get_insert()->get_iter();
  end = Buffer(text_vec_.at(page))->get_insert()->get_iter();
  start.backward_char();
  word = Buffer(text_vec_.at(page))->get_text(start,end);
  if( word == "."){
        //TODO(Oyvang,Zalox,Forgie) Remove TEST
    std::vector<std::string> TEST;
    TEST.push_back("toString()");
    TEST.push_back("toLower()");
    TEST.push_back("toUpper()");
    TEST.push_back("fuckOFF()");
    TEST.push_back("fuckOFF()");
    GeneratePopup(TEST);
  }
}
void Notebook::Controller
::OnDirectoryNavigation(const Gtk::TreeModel::Path& path,
                                                 Gtk::TreeViewColumn* column) {
  Gtk::TreeModel::iterator iter = directories().m_refTreeModel->get_iter(path);
  if(iter) {
    Gtk::TreeModel::Row row = *iter;
    boost::filesystem::path fs_path(Glib::ustring(row[directories()
                                                      .view().m_col_path]));
    if (boost::filesystem::is_directory(fs_path)) {
      directories().m_TreeView.row_expanded(path) ?
        directories().m_TreeView.collapse_row(path) :
        directories().m_TreeView.expand_row(path, false);
    } else {
      std::stringstream sstm;
      sstm << row[directories().view().m_col_path];
      std::string file = sstm.str();
      OnOpenFile(file);
    }
  }
}

Gtk::TextView&  Notebook::Controller::CurrentTextView() {
  return text_vec_.at(CurrentPage())->view();
}

int Notebook::Controller::CurrentPage() {
  return Notebook().get_current_page();
}

Glib::RefPtr<Gtk::TextBuffer>
Notebook::Controller::Buffer( Source::Controller *source ) {
  return source->view().get_buffer();
}

int Notebook::Controller::Pages() {
  return Notebook().get_n_pages();
}
Gtk::Notebook& Notebook::Controller::Notebook() {
  return view_.notebook();
}

void Notebook::Controller::BufferChangeHandler(Glib::RefPtr<Gtk::TextBuffer>
					       buffer) {
  buffer->signal_changed().connect(
				   [this]() {
				     OnBufferChange();
				   });
}
<|MERGE_RESOLUTION|>--- conflicted
+++ resolved
@@ -12,15 +12,10 @@
 }
 
 Notebook::Controller::Controller(Keybindings::Controller& keybindings,
-<<<<<<< HEAD
 				 Source::Config& source_cfg,
                                  Directories::Config& dir_cfg) :
   source_config_(source_cfg),
   directories_(dir_cfg) { 
-=======
-				 Source::Config& source_cfg) :
-  source_config_(source_cfg) { 
->>>>>>> 55aa8970
   OnNewPage("juCi++");
   refClipboard_ = Gtk::Clipboard::get();
   CreateKeybindings(keybindings);
