--- conflicted
+++ resolved
@@ -16,104 +16,15 @@
   source_config_(source_cfg) { 
   OnNewPage("juCi++");
   refClipboard_ = Gtk::Clipboard::get();
-<<<<<<< HEAD
-  keybindings.action_group_menu()->add(Gtk::Action::create("FileMenu",
-                                                           Gtk::Stock::FILE));
-  view_.view().pack1(directories_.widget(), true, true);
-  /* File->New files */
-
-  keybindings.action_group_menu()->add(Gtk::Action::create("FileNewStandard",
-                                                           Gtk::Stock::NEW,
-                                                           "New empty file",
-                                                           "Create a new file"),
-                                       [this]() {
-					 is_new_file_ = true;
-                                         OnFileNewEmptyfile();
-                                       });
-  keybindings.action_group_menu()->add(Gtk::Action::create("FileNewCC",
-                                                           "New cc file"),
-                                       Gtk::AccelKey(keybindings.config_
-						     .key_map()["new_cc_file"]),
-                                       [this]() {
-					 is_new_file_ = true;
-                                         OnFileNewCCFile();
-                                       });
-  keybindings.action_group_menu()->add(Gtk::Action::create("FileNewH",
-                                                           "New h file"),
-                                       Gtk::AccelKey(keybindings.config_
-						     .key_map()["new_h_file"]),
-                                       [this]() {
-					 is_new_file_ = true;
-                                         OnFileNewHeaderFile();
-                                       });
- 
-  keybindings.action_group_menu()->add(Gtk::Action::create("WindowCloseTab",
-                                                           "Close tab"),
-                                       Gtk::AccelKey(keybindings.config_
-						     .key_map()["close_tab"]),
-                                       [this]() {
-                                         OnCloseCurrentPage();
-                                       });
-  keybindings.action_group_menu()->add(Gtk::Action::create("EditFind",
-                                                           Gtk::Stock::FIND),
-                                       [this]() {
-					 is_new_file_ = false;
-					 OnEditSearch();
-		       //TODO(Oyvang, Zalox, Forgi)Create function OnEditFind();
-                                       });
-  keybindings.action_group_menu()->add(Gtk::Action::create("EditCopy",
-                                                           Gtk::Stock::COPY),  
-                                       [this]() {
-                                         OnEditCopy();
-                                       });
-  keybindings.action_group_menu()->add(Gtk::Action::create("EditCut",
-                                                           Gtk::Stock::CUT),
-                                       [this]() {
-                                         OnEditCut();
-                                       });
-  keybindings.action_group_menu()->add(Gtk::Action::create("EditPaste",
-                                                           Gtk::Stock::PASTE),
-                                       [this]() {
-                                         OnEditPaste();
-                                       });
-  entry_.view_.entry().signal_activate().connect(
-                                                 [this]() {
-						   if(is_new_file_){
-						     OnNewPage(entry_.text());
-						     entry_.OnHideEntries(is_new_file_);
-						   }else{
-						     Search(true);
-						   }
-                                                 });
-  entry_.button_apply().signal_clicked().connect(
-						 [this]() {   
-						   OnNewPage(entry_.text());
-						   entry_.OnHideEntries(is_new_file_);  
-						 });
-  entry_.button_close().signal_clicked().connect(
-						 [this]() {   
-						   entry_.OnHideEntries(is_new_file_);  
-						 });
-  entry_.button_next().signal_clicked().connect(
-						[this]() {   
-						  Search(true); 
-						});
-  entry_.button_prev().signal_clicked().connect(
-						[this]() {   
-						  Search(false); 
-						});
+  CreateKeybindings(keybindings);
+}//  Constructor
+
+void Notebook::Controller::CreateKeybindings(Keybindings::Controller
+					     &keybindings){
   directories().m_TreeView.signal_row_activated()
     .connect(sigc::mem_fun(*this,
                            &Notebook::Controller::OnDirectoryNavigation));
   
-  
-}//Constructor
-=======
-  CreateKeybindings(keybindings);
-}//  Constructor
-
-void Notebook::Controller::CreateKeybindings(Keybindings::Controller
-					     &keybindings){
   keybindings.action_group_menu()->
     add(Gtk::Action::create("FileMenu",
 			    Gtk::Stock::FILE));
@@ -216,8 +127,6 @@
 	    [this]() {   
 	      Search(false); 
 	    });
->>>>>>> 4831d914
-
 }
 
 void Notebook::Controller::GeneratePopup(std::vector<string> items){
@@ -246,14 +155,24 @@
 			 CurrentTextView().
 			 get_buffer()->get_insert()->
 			 get_iter(), temp1, temp2);
+
+
+  int x = temp1.get_x();
+  int y = temp1.get_y();
+  text_vec_.at(CurrentPage())->
+    view().buffer_to_window_coords(
+				   Gtk::TextWindowType::TEXT_WINDOW_WIDGET,
+				   temp2.get_x(),
+				   temp2.get_y(),
+				   x, y);
+
+
   int widht = Notebook().get_width()-88;
   int height = Notebook().get_height()-180;
-  int x = temp1.get_x();
-  int y = temp1.get_y();
   if(x>widht){
     x = widht;  }
   if(y>height){
-    y = height;
+    y =height;
   }
   popup_.move(x, y+88);
   popup_.run();
