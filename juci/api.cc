--- conflicted
+++ resolved
@@ -1,3 +1,4 @@
+
 #include "api.h"
 
 Menu::Controller* PluginApi::menu_;
@@ -69,7 +70,6 @@
 	  [=]() {
 	    libjuci::LoadPluginFunction(menu_func_name, plugin_path);
 	  });
-<<<<<<< HEAD
 }
 
 void PluginApi::AddMenuXml(std::string plugin_name, std::string parent_menu) {
@@ -103,9 +103,6 @@
  
   menu_->keybindings_.model_.menu_ui_string_ =
     menu_prefix + menu_input + menu_suffix;
-=======
-  //std::cout << "addkeybinding" << std::endl;
->>>>>>> 5eb5aa3e
 }
 
 ///////////////////////
@@ -217,8 +214,7 @@
 Glib::RefPtr<Gtk::TextBuffer> libjuci::BufferFromNotebook() {
   //finding focused view
   int i = 0;
-  while(!PluginApi::notebook_->source_vec_.at(i)
-	->view().has_focus()) {
+  while(!PluginApi::notebook_->source_vec_.at(i)->view().has_focus()) {
     i++;
   }
   return Glib::RefPtr<Gtk::TextBuffer>(PluginApi::notebook_
