/*juCi++ main header file*/
#ifndef JUCI_JUCI_H_
#define JUCI_JUCI_H_

#include <iostream>
#include "gtkmm.h"
#include "menu.h"
#include "source.h"

class Window : public Gtk::Window {
public:
<<<<<<< HEAD
  Window();
  virtual ~Window(){};
  Gtk::Box window_box_;
  std::shared_ptr<Source::Controller> source();
private:
  Menu::Controller menu;
  Source::Controller source_;
  /*signal handler*/
  void onSystemQuit();
};

#endif  // JUCI_JUCI_H_
=======
    Window();
    virtual ~Window();

    Gtk::Box window_box_;

private:
    Keybindings::Controller keybindings;
    Menu::Controller menu;

    /*signal handler*/
    void onSystemQuit();

};



#endif // JUCI_H
>>>>>>> b8e8507f
<|MERGE_RESOLUTION|>--- conflicted
+++ resolved
@@ -9,9 +9,8 @@
 
 class Window : public Gtk::Window {
 public:
-<<<<<<< HEAD
   Window();
-  virtual ~Window(){};
+  virtual ~Window() {}
   Gtk::Box window_box_;
   std::shared_ptr<Source::Controller> source();
 private:
@@ -21,23 +20,4 @@
   void onSystemQuit();
 };
 
-#endif  // JUCI_JUCI_H_
-=======
-    Window();
-    virtual ~Window();
-
-    Gtk::Box window_box_;
-
-private:
-    Keybindings::Controller keybindings;
-    Menu::Controller menu;
-
-    /*signal handler*/
-    void onSystemQuit();
-
-};
-
-
-
-#endif // JUCI_H
->>>>>>> b8e8507f
+#endif  // JUCI_JUCI_H_